[build-system]
requires = ["setuptools", "setuptools-scm"]
build-backend = "setuptools.build_meta"

[project]
name = "nemos"
version = "0.1.6"
authors = [{name = "nemos authors"}]
description = "NEural MOdelS, a statistical modeling framework for neuroscience."
readme = "README.md"
requires-python = ">=3.10"
keywords = ["neuroscience", "Poisson-GLM"]
license = { file = "LICENSE" }
classifiers = [
    "Intended Audience :: Science/Research",
    "Natural Language :: English",
    "Programming Language :: Python :: 3",
    "Programming Language :: Python :: 3.10",
    "Programming Language :: Python :: 3.11",
    "Programming Language :: Python :: 3.12"
]

# Define dependencies for the project
dependencies = [
    "jax>=0.4.28",                     # Numerical computing library
    "jaxopt>=0.6",                  # Optimization library built on JAX
    "numpy>1.20",                   # Numerical computing library
    "scipy>=1.10",                  # Scientific computing library
    "typing_extensions>=4.6",       # Typing extensions for Python
    "pynapple>=0.6.6",
]



# Configure package discovery for setuptools
[tool.setuptools.packages.find]
where = ["src"]     # The directory where package modules are located
include = ["nemos"] # The specific package(s) to include in the distribution


# Define optional dependencies for the project
[project.optional-dependencies]
dev = [
    "black",                        # Code formatter
    "isort",                        # Import sorter
    "pip-tools",                    # Dependency management
    "pytest",                       # Testing framework
    "pytest-xdist",                 # Parallelize pytest
    "flake8",                       # Code linter
    "coverage",                     # Test coverage measurement
    "pytest-cov",                   # Test coverage plugin for pytest
    "statsmodels",                  # Used to compare model pseudo-r2 in testing
    "scikit-learn",                 # Testing compatibility with CV & pipelines
    "matplotlib>=3.7",              # Needed by doctest to run docstrings examples
    "pooch",                        # Required by doctest for fetch module
    "dandi",                        # Required by doctest for fetch module
    "seaborn",                      # Required by doctest for _documentation_utils module
]
docs = [
<<<<<<< HEAD
    "numpydoc",
    "sphinx",
    "pydata-sphinx-theme",
    "sphinx-autodoc-typehints",
    "sphinx-copybutton",
    "sphinx-design",
    "sphinx-issues",
    "sphinxcontrib-apidoc",
    "myst-parser",
    "myst-nb",
    "dandi",
    "sphinx-autobuild",
    "sphinx-contributors",
=======
    "mkdocs",                       # Documentation generator
    "mkdocstrings[python]",         # Python-specific plugin for mkdocs
    "mkdocs-section-index",         # Plugin for generating a section index in mkdocs
    "mkdocs-gen-files",             # Plugin for generating additional files in mkdocs
    "mkdocs-literate-nav>=0.6.1",   # Plugin for literate-style navigation in mkdocs
    "mkdocs-gallery",               # Plugin for adding image galleries to mkdocs
    "mkdocs-material",              # Material theme for mkdocs
    "mkdocs-autorefs>=0.5",
    "mkdocs-linkcheck",             # Check relative links
>>>>>>> 25fa840d
    "scikit-learn",
    "dandi",
    "matplotlib>=3.7",
    "seaborn",
    "pooch",
]
examples = [
    "scikit-learn",
    "dandi",
    "matplotlib>=3.7",
    "seaborn",
    "pooch",
    "fsspec",
]


[tool.black]
target-version = ['py38', 'py39', 'py310']
skip-string-normalization = false
exclude = '''
(
  /(
      \.eggs
    | \.git
    | \.hg
    | \.mypy_cache
    | \.md
    | \.toml
    | \.cfg
    | \.txt
    | \.tox
    | \.venv
    | _build
    | buck-out
    | build
    | dist
    | examples))'''

# Configure isort
[tool.isort]
multi_line_output = 3             # Use three-line style for multi-line imports
include_trailing_comma = true     # Include trailing comma in multi-line imports
profile = "black"

# Configure pytest
[tool.pytest.ini_options]
testpaths = ["tests"]             # Specify the directory where test files are located

[tool.coverage.run]
omit = [
    "src/nemos/fetch/*",
    "src/nemos/_documentation_utils/*",
]

[tool.coverage.report]
exclude_lines = [
    "@abc.abstractmethod",
    "if __name__ == .__main__.:"
]<|MERGE_RESOLUTION|>--- conflicted
+++ resolved
@@ -57,7 +57,6 @@
     "seaborn",                      # Required by doctest for _documentation_utils module
 ]
 docs = [
-<<<<<<< HEAD
     "numpydoc",
     "sphinx",
     "pydata-sphinx-theme",
@@ -71,17 +70,6 @@
     "dandi",
     "sphinx-autobuild",
     "sphinx-contributors",
-=======
-    "mkdocs",                       # Documentation generator
-    "mkdocstrings[python]",         # Python-specific plugin for mkdocs
-    "mkdocs-section-index",         # Plugin for generating a section index in mkdocs
-    "mkdocs-gen-files",             # Plugin for generating additional files in mkdocs
-    "mkdocs-literate-nav>=0.6.1",   # Plugin for literate-style navigation in mkdocs
-    "mkdocs-gallery",               # Plugin for adding image galleries to mkdocs
-    "mkdocs-material",              # Material theme for mkdocs
-    "mkdocs-autorefs>=0.5",
-    "mkdocs-linkcheck",             # Check relative links
->>>>>>> 25fa840d
     "scikit-learn",
     "dandi",
     "matplotlib>=3.7",
