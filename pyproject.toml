[build-system]
requires = ["setuptools", "setuptools-scm"]
build-backend = "setuptools.build_meta"

[project]
name = "nemos"
version = "0.1.0"
authors = [
    {name = "Edoardo Balzani", email = "ebalzani@flatironinstitute.org"},
    {name = "William Broderick", email = "wbroderick@flatironinstitute.org"},
    {name = "Guillaume Vejo", email = "gviejo@flatironinstitute.org"},
    {name = "Alex Williams", email = "alex.h.williams@nyu.edu"}
]
description = "NEural MOdelS, a statistical modeling framework for neuroscience."
readme = "README.md"
requires-python = ">=3.8"
keywords = ["neuroscience", "Poisson-GLM"]
license = { file = "LICENSE" }
classifiers = [
    "Intended Audience :: Science/Research",
    "Natural Language :: English",
    "Programming Language :: Python :: 3",
    "Programming Language :: Python :: 3.8",
    "Programming Language :: Python :: 3.9",
    "Programming Language :: Python :: 3.10"
]

# Define dependencies for the project
dependencies = [
    'jax>=0.4',                     # Numerical computing library
    'jaxopt>=0.6',                  # Optimization library built on JAX
    'matplotlib>=3.7',              # Plotting library
    'numpy>1.20',                   # Numerical computing library
    'scipy>=1.10',                  # Scientific computing library
    'typing_extensions>=4.6'        # Typing extensions for Python
]



# Configure package discovery for setuptools
[tool.setuptools.packages.find]
where = ["src"]             # The directory where package modules are located
include = ["nemos"] # The specific package(s) to include in the distribution


# Define optional dependencies for the project
[project.optional-dependencies]
dev = [
    "black",                        # Code formatter
    "isort",                        # Import sorter
    "pip-tools",                    # Dependency management
    "pytest",                       # Testing framework
    "flake8",                       # Code linter
    "coverage",                     # Test coverage measurement
    "pytest-cov",                   # Test coverage plugin for pytest
    "statsmodels",                  # Used to compare model pseudo-r2 in testing
    "scikit-learn",                 # Testing compatibility with CV & pipelines
]
docs = [
    "mkdocs",                       # Documentation generator
    "mkdocstrings[python]",         # Python-specific plugin for mkdocs
    "mkdocs-section-index",         # Plugin for generating a section index in mkdocs
    "mkdocs-gen-files",             # Plugin for generating additional files in mkdocs
    "mkdocs-literate-nav>=0.6.1",   # Plugin for literate-style navigation in mkdocs
    "mkdocs-gallery",               # Plugin for adding image galleries to mkdocs
<<<<<<< HEAD
    "mkdocs-material",              # Material theme for mkdocs
    "plotly"                        # Plotly library for interactive visualizations (used in config)
=======
    "mkdocs-material",
    "mkdocs-autorefs>=0.5",
    "scikit-learn"
>>>>>>> 2dcf1b28
]


[tool.black]
target-version = ['py38', 'py39', 'py310']
skip-string-normalization = false
exclude = '''
(
  /(
      \.eggs
    | \.git
    | \.hg
    | \.mypy_cache
    | \.md
    | \.toml
    | \.cfg
    | \.txt
    | \.tox
    | \.venv
    | _build
    | buck-out
    | build
    | dist
    | examples))'''

# Configure isort
[tool.isort]
multi_line_output = 3             # Use three-line style for multi-line imports
include_trailing_comma = true     # Include trailing comma in multi-line imports
profile = "black"

# Configure pytest
[tool.pytest.ini_options]
testpaths = ["tests"]             # Specify the directory where test files are located
addopts = "--cov=nemos"

[tool.coverage.report]
exclude_lines = [
    "@abc.abstractmethod",
    "if __name__ == .__main__.:"
]<|MERGE_RESOLUTION|>--- conflicted
+++ resolved
@@ -63,14 +63,10 @@
     "mkdocs-gen-files",             # Plugin for generating additional files in mkdocs
     "mkdocs-literate-nav>=0.6.1",   # Plugin for literate-style navigation in mkdocs
     "mkdocs-gallery",               # Plugin for adding image galleries to mkdocs
-<<<<<<< HEAD
     "mkdocs-material",              # Material theme for mkdocs
-    "plotly"                        # Plotly library for interactive visualizations (used in config)
-=======
-    "mkdocs-material",
+    "plotly",                       # Plotly library for interactive visualizations (used in config)
     "mkdocs-autorefs>=0.5",
     "scikit-learn"
->>>>>>> 2dcf1b28
 ]
 
 
