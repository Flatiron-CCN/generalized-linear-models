--- conflicted
+++ resolved
@@ -2213,8 +2213,6 @@
                 regularizer=ridge_regularizer,
                 observation_model=observation,
                 regularizer_strength=1.0,
-<<<<<<< HEAD
-=======
             )
 
     @pytest.mark.parametrize(
@@ -2227,7 +2225,6 @@
         model = nmo.glm.PopulationGLM(
             observation_model=nmo.observation_models.PoissonObservations(
                 inverse_link_function=inv_link
->>>>>>> 7b3c5568
             )
         )
         X, y = example_X_y_high_firing_rates
