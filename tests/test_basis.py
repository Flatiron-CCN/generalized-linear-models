--- conflicted
+++ resolved
@@ -304,7 +304,6 @@
         np.testing.assert_array_equal(xx[~nans], x[~nans])
 
 
-<<<<<<< HEAD
 @pytest.mark.parametrize("label", [None, "", "default-behavior", "CoolFeature"])
 def test_repr_label(label):
     if label == "default-behavior":
@@ -317,7 +316,8 @@
         expected = f"{label}(RaisedCosineLinearEval, n_basis_funcs=5, width=2.0)"
     out = repr(bas)
     assert out == expected
-=======
+
+
 @pytest.mark.parametrize("composite_op", ["add", "multiply"])
 @pytest.mark.parametrize(
     "input_shape_1",
@@ -356,7 +356,6 @@
             *split_shape_2[1:-1],
             split_shape_1[-1] * split_shape_2[-1],
         )
->>>>>>> f5d3fded
 
 
 @pytest.mark.parametrize(
@@ -3467,7 +3466,9 @@
             expected_a = "RaisedCosineLinearEval(n_basis_funcs=5, width=2.0)"
         else:
             expected_a = f"{label}(RaisedCosineLinearEval, n_basis_funcs=5, width=2.0)"
-        bas = bas + self.instantiate_basis(6, basis.MSplineEval, basis_class_specific_params)
+        bas = bas + self.instantiate_basis(
+            6, basis.MSplineEval, basis_class_specific_params
+        )
         expected = f"AdditiveBasis(\n    basis1={expected_a},\n    basis2=MSplineEval(n_basis_funcs=6, order=4),\n)"
         out = repr(bas)
         assert out == expected
@@ -3568,7 +3569,9 @@
             expected_a = "RaisedCosineLinearEval(n_basis_funcs=5, width=2.0)"
         else:
             expected_a = f"{label}(RaisedCosineLinearEval, n_basis_funcs=5, width=2.0)"
-        bas = bas * self.instantiate_basis(6, basis.MSplineEval, basis_class_specific_params)
+        bas = bas * self.instantiate_basis(
+            6, basis.MSplineEval, basis_class_specific_params
+        )
         expected = f"MultiplicativeBasis(\n    basis1={expected_a},\n    basis2=MSplineEval(n_basis_funcs=6, order=4),\n)"
         out = repr(bas)
         assert out == expected
