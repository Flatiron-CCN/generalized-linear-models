"""Bases classes."""

# required to get ArrayLike to render correctly
from __future__ import annotations

import abc
<<<<<<< HEAD
import copy
import warnings
=======
from functools import wraps
>>>>>>> 87485a5d
from typing import Callable, Generator, Literal, Optional, Tuple, Union

import numpy as np
import scipy.linalg
from numpy.typing import ArrayLike, NDArray
from pynapple import Tsd, TsdFrame
from scipy.interpolate import splev

from .base_class import Base
from .convolve import create_convolutional_predictor
from .type_casting import support_pynapple
from .utils import row_wise_kron
from .validation import check_fraction_valid_samples

FeatureMatrix = Union[NDArray, TsdFrame]

__all__ = [
    "MSplineBasis",
    "BSplineBasis",
    "CyclicBSplineBasis",
    "RaisedCosineBasisLinear",
    "RaisedCosineBasisLog",
    "OrthExponentialBasis",
    "AdditiveBasis",
    "MultiplicativeBasis",
    "TransformerBasis",
]


def __dir__() -> list[str]:
    return __all__


def check_transform_input(func: Callable) -> Callable:
    """Check input before calling basis.

    This decorator allows to raise an exception that is more readable
    when the wrong number of input is provided to __call__.
    """

    def wrapper(self: Basis, *xi: ArrayLike, **kwargs) -> NDArray:
        xi = self._check_transform_input(*xi)
        return func(self, *xi, **kwargs)  # Call the basis

    return wrapper


def check_one_dimensional(func: Callable) -> Callable:
    @wraps(func)
    def wrapper(self: Basis, *xi: ArrayLike, **kwargs):
        if any(x.ndim != 1 for x in xi):
            raise ValueError("Input sample must be one dimensional!")
        return func(self, *xi, **kwargs)

    return wrapper


def min_max_rescale_samples(
    sample_pts: NDArray,
    bounds: Optional[Tuple[float, float]] = None,
) -> Tuple[NDArray, float]:
    """Rescale samples to [0,1].

    Parameters
    ----------
    sample_pts:
        The original samples.
    bounds:
        Sample bounds. `bounds[0]` abd `bounds[1]` are mapped to 0/1 respectively.
        Default are `min(sample_pts), max(sample_pts)`.

    Raises
    ------
    ValueError
        If all the samples contain invalid entries (either NaN or Inf).
        This may happen if `max(sample) < bounds[0]` or `min(sample) >  bounds[1]`.

    Warns
    -----
    UserWarning
        If more than 90% of the sample points contain NaNs or Infs.
    """
    sample_pts = sample_pts.astype(float)
    vmin = np.nanmin(sample_pts) if bounds is None else bounds[0]
    vmax = np.nanmax(sample_pts) if bounds is None else bounds[1]
    if vmin and vmax and vmax <= vmin:
        raise ValueError("Invalid value range. `vmax` must be larger then `vmin`!")
    sample_pts[(sample_pts < vmin) | (sample_pts > vmax)] = np.nan
    sample_pts -= vmin
    # this passes if `samples_pts` contains a single value
    if vmin != vmax:
        scaling = vmax - vmin
        sample_pts /= scaling
    else:
        scaling = 1.0

    check_fraction_valid_samples(
        sample_pts,
        err_msg="All the samples lie outside the [vmin, vmax] range.",
        warn_msg="More than 90% of the samples lie outside the [vmin, vmax] range.",
    )

    return sample_pts, scaling


class TransformerBasis:
    """Basis as `scikit-learn` transformers.

    This class abstracts the underlying basis function details, offering methods
    similar to scikit-learn's transformers but specifically designed for basis
    transformations. It supports fitting to data (calculating any necessary parameters
    of the basis functions), transforming data (applying the basis functions to
    data), and both fitting and transforming in one step.

    Parameters
    ----------
    basis :
        A concrete subclass of `Basis`.
    """

    def __init__(self, basis: Basis):
        self._basis = copy.deepcopy(basis)

    @staticmethod
    def _unpack_inputs(X: FeatureMatrix):
        """Unpack impute without using transpose.

        Unpack horizontally stacked inputs using slicing. This works gracefully with `pynapple`,
        returning a list of Tsd objects. Attempt to unpack using *X.T will raise a `pynapple`
        exception since `pynapple` assumes that the time axis is the first axis.

        Parameters
        ----------
        X:
            The inputs horizontally stacked.

        Returns
        -------
        :
            A tuple of each individual input.

        """
        return (X[:, k] for k in range(X.shape[1]))

    def fit(self, X: FeatureMatrix, y=None):
        """
        Compute the convolutional kernels.

        If any of the 1D basis in self._basis is in "conv" mode, it computes the convolutional kernels.

        Parameters
        ----------
        X :
            The data to fit the basis functions to, shape (num_samples, num_input).
        y : ignored
            Not used, present for API consistency by convention.

        Returns
        -------
        self :
            The transformer object.
        """
        self._basis._set_kernel(*self._unpack_inputs(X))
        return self

    def transform(self, X: FeatureMatrix, y=None) -> FeatureMatrix:
        """
        Transform the data using the fitted basis functions.

        Parameters
        ----------
        X :
            The data to transform using the basis functions, shape (num_samples, num_input).
        y :
            Not used, present for API consistency by convention.

        Returns
        -------
        :
            The data transformed by the basis functions.
        """
        # transpose does not work with pynapple
        # can't use func(*X.T) to unwrap

        return self._basis._compute_features(*self._unpack_inputs(X))

    def fit_transform(self, X: FeatureMatrix, y=None) -> FeatureMatrix:
        """
        Compute the kernels and the features.

        This method is a convenience that combines fit and transform into
        one step.

        Parameters
        ----------
        X :
            The data to fit the basis functions to and then transform.
        y :
            Not used, present for API consistency by convention.

        Returns
        -------
        array-like
            The data transformed by the basis functions, after fitting the basis
            functions to the data.
        """
        return self._basis.compute_features(*self._unpack_inputs(X))

    def __getstate__(self):
        """
        Explicitly define how to pickle TransformerBasis object.

        See https://docs.python.org/3/library/pickle.html#object.__getstate__
        and https://docs.python.org/3/library/pickle.html#pickle-state
        """
        return {"_basis": self._basis}

    def __setstate__(self, state):
        """
        Define how to populate the object's state when unpickling.
        Not that during unpickling a new object is created without calling __init__.
        Needed to avoid infinite recursion in __getattr__ when unpickling.

        See https://docs.python.org/3/library/pickle.html#object.__setstate__
        and https://docs.python.org/3/library/pickle.html#pickle-state
        """
        self._basis = state["_basis"]

    def __getattr__(self, name: str):
        """
        Enable easy access to attributes of the underlying Basis object.

        Example
        -------
        from nemos import basis

        bas = basis.RaisedCosineBasisLinear(5)
        trans_bas = basis.TransformerBasis(bas)
        print(bas.n_basis_funcs)
        print(trans_bas.n_basis_funcs)
        """
        return getattr(self._basis, name)

    def __setattr__(self, name: str, value) -> None:
        """
        Allow setting _basis or the attributes of _basis with a convenient dot assignment syntax.
        Setting any other attribute is not allowed.

        Example
        -------
        trans_bas = nmo.basis.TransformerBasis(nmo.basis.MSplineBasis(10))
        # allowed
        trans_bas._basis = nmo.basis.BSplineBasis(10)
        # allowed
        trans_bas.n_basis_funcs = 20
        # not allowed
        tran_bas.random_attribute_name = "some value"
        """
        # allow self._basis = basis
        if name == "_basis":
            super().__setattr__(name, value)
        # allow changing existing attributes of self._basis
        elif hasattr(self._basis, name):
            setattr(self._basis, name, value)
        # don't allow setting any other attribute
        else:
            raise ValueError(
                "Only setting _basis or existing attributes of _basis is allowed."
            )

    def __sklearn_clone__(self) -> TransformerBasis:
        """
        Customize how TransformerBasis objects are cloned when used with sklearn.model_selection.
        By default scikit-learn tries to clone the object by calling __init__ using the output of get_params,
        which fails in our case.

        For more info: https://scikit-learn.org/stable/developers/develop.html#cloning
        """
        cloned_obj = TransformerBasis(copy.deepcopy(self._basis))
        cloned_obj._basis.kernel_ = None
        return cloned_obj

    def set_params(self, **parameters) -> TransformerBasis:
        """
        When used with, sklearn.model_selection, either set the _basis attribute directly,
        or set the parameters of the underlying Basis, but doing both at the same time is not allowed.

        Example
        -------
        pipeline = Pipeline(
            [
                ("transformerbasis", basis.TransformerBasis(basis.MSplineBasis(10))),
                ("glm", nmo.glm.GLM()),
            ]
        )
        # setting parameters of _basis is allowed
        param_grid = dict(
            transformerbasis__n_basis_funcs=(3, 5, 10, 20, 100),
        )

        # setting _basis directly is allowed
        param_grid = dict(
            transformerbasis___basis=(
                nmo.basis.RaisedCosineBasisLinear(10),
                nmo.basis.RaisedCosineBasisLog(10),
                nmo.basis.MSplineBasis(10),
            )
        )

        # mixing the two doesn't work
        param_grid = dict(
            transformerbasis__n_basis_funcs=(3, 5, 10, 20, 100),
            transformerbasis___basis=(
                nmo.basis.RaisedCosineBasisLinear(10),
                nmo.basis.RaisedCosineBasisLog(10),
                nmo.basis.MSplineBasis(10),
            )
        )

        gridsearch = GridSearchCV(
            pipeline, param_grid=param_grid, cv=5, scoring=pseudo_r2, n_jobs=4
        )

        """
        new_basis = parameters.pop("_basis", None)
        if new_basis is not None:
            self._basis = new_basis
            if len(parameters) > 0:
                raise ValueError(
                    "Set either _basis or parameters for _basis, not both."
                )
        else:
            self._basis = self._basis.set_params(**parameters)

        return self

    def get_params(self, deep: bool = True) -> dict:
        """
        Extend the dict of parameters from the underlying Basis with _basis.
        """
        return {"_basis": self._basis, **self._basis.get_params(deep)}

    def __dir__(self) -> list[str]:
        """
        Extend the list of properties of methods with the ones from the underlying Basis.
        """
        return super().__dir__() + self._basis.__dir__()

    def __add__(self, other: TransformerBasis) -> TransformerBasis:
        """
        Add two TransformerBasis objects.

        Parameters
        ----------
        other
            The other TransformerBasis object to add.

        Returns
        -------
        : TransformerBasis
            The resulting Basis object.
        """
        return TransformerBasis(self._basis + other._basis)

    def __mul__(self, other: TransformerBasis) -> TransformerBasis:
        """
        Multiply two TransformerBasis objects.

        Parameters
        ----------
        other
            The other TransformerBasis object to multiply.

        Returns
        -------
        :
            The resulting Basis object.
        """
        return TransformerBasis(self._basis * other._basis)

    def __pow__(self, exponent: int) -> TransformerBasis:
        """Exponentiation of a TransformerBasis object.

        Define the power of a basis by repeatedly applying the method __multiply__.
        The exponent must be a positive integer.

        Parameters
        ----------
        exponent :
            Positive integer exponent

        Returns
        -------
        :
            The product of the basis with itself "exponent" times. Equivalent to self * self * ... * self.

        Raises
        ------
        TypeError
            If the provided exponent is not an integer.
        ValueError
            If the integer is zero or negative.
        """
        # errors are handled by Basis.__pow__
        return TransformerBasis(self._basis**exponent)


class Basis(Base, abc.ABC):
    """
    Abstract base class for defining basis functions for feature transformation.

    Basis functions are mathematical constructs that can represent data in alternative,
    often more compact or interpretable forms. This class provides a template for such
    transformations, with specific implementations defining the actual behavior.

    Parameters
    ----------
    n_basis_funcs :
        The number of basis functions.
    mode :
        The mode of operation. 'eval' for evaluation at sample points,
        'conv' for convolutional operation.
    window_size :
        The window size for convolution. Required if mode is 'conv'.
<<<<<<< HEAD
    **kwargs:
=======
    bounds :
        The bounds for the basis domain in `mode="eval"`. The default `bounds[0]` and `bounds[1]` are the
        minimum and the maximum of the samples provided when evaluating the basis.
        If a sample is outside the bonuds, the basis will return NaN.
    *args :
        Only used in "conv" mode. Additional positional arguments that are passed to
        `nemos.convolve.create_convolutional_predictor`
    **kwargs :
>>>>>>> 87485a5d
        Only used in "conv" mode. Additional keyword arguments that are passed to
        `nemos.convolve.create_convolutional_predictor`

    """

    def __init__(
        self,
        n_basis_funcs: int,
        mode: Literal["eval", "conv"] = "eval",
        window_size: Optional[int] = None,
        bounds: Optional[Tuple[float, float]] = None,
        **kwargs,
    ) -> None:
        self.n_basis_funcs = n_basis_funcs
        self._n_input_dimensionality = 0
        self._check_n_basis_min()
        self._conv_kwargs = kwargs

        if bounds is not None and len(bounds) != 2:
            raise ValueError(
                f"The provided `bounds` must be of length two. Length {len(bounds)} provided instead!"
            )

        # convert to float and store
        self._bounds = bounds if bounds is None else tuple(map(float, bounds))

        # check mode
        if mode not in ["conv", "eval"]:
            raise ValueError(
                f"`mode` should be either 'conv' or 'eval'. '{mode}' provided instead!"
            )
        if mode == "conv":
            if window_size is None:
                raise ValueError(
                    "If the basis is in `conv` mode, you must provide a window_size!"
                )
            elif not (isinstance(window_size, int) and window_size > 0):
                raise ValueError(
                    f"`window_size` must be a positive integer. {window_size} provided instead!"
                )
            if bounds is not None:
                raise ValueError("`bounds` should only be set when `mode=='eval'`.")
        else:
            if kwargs:
                raise ValueError(
                    f"kwargs should only be set when mode=='conv', but '{mode}' provided instead!"
                )

        self._window_size = window_size
        self._mode = mode
        self.kernel_ = None
        self._identifiability_constraints = False

    @property
    def bounds(self):
        return self._bounds

    @property
    def mode(self):
        return self._mode

    @property
    def window_size(self):
        return self._window_size

    @property
    def identifiability_constraints(self):
        return self._identifiability_constraints

    @identifiability_constraints.setter
    def identifiability_constraints(self, value: bool):
        if not isinstance(value, bool):
            raise TypeError(
                f"`identifiability_constraints` must be a boolean. {type(value)} provided instead!"
            )
        self._identifiability_constraints = value

    @staticmethod
    def _apply_identifiability_constraints(X: NDArray):
        """Apply identifiability constraints to a design matrix `X`.

         Removes columns from `X` until `[1, X]` is full rank to ensure the uniqueness
         of the GLM (Generalized Linear Model) maximum-likelihood solution. This is particularly
         crucial for models using bases like BSplines and CyclicBspline, which, due to their
         construction, sum to 1 and can cause rank deficiency when combined with an intercept.

         For GLMs, this rank deficiency means that different sets of coefficients might yield
         identical predicted rates and log-likelihood, complicating parameter learning, especially
         in the absence of regularization.

        Parameters
        ----------
        X:
            The design matrix before applying the identifiability constraints.

        Returns
        -------
        :
            The adjusted design matrix with redundant columns dropped and columns mean-centered.
        """

        def add_constant(x):
            return np.hstack((np.ones((x.shape[0], 1)), x))

        rank = np.linalg.matrix_rank(add_constant(X))
        # mean center
        X -= np.nanmean(X, axis=0)
        while rank < X.shape[1] + 1:
            # drop a column
            X = X[:, :-1]
            # recompute rank
            rank = np.linalg.matrix_rank(add_constant(X))
        return X

    @check_transform_input
    def _compute_features(self, *xi: ArrayLike) -> FeatureMatrix:
        r"""
        Apply the basis transformation to the input data.

        This method operates in two modes:
        - 'eval': Evaluates the basis functions at the given sample points.
        - 'conv': Applies a convolution operation between the input data and the basis functions,
          using a window size defined at initialization.

        Parameters
        ----------
        *xi:
            The input samples over which to apply the basis transformation. The samples can be passed
            as multiple arguments, each representing a different dimension for multivariate inputs.

        Returns
        -------
        :
            A matrix with the transformed features. The shape of the output depends on the operation mode:
                - If `mode == 'eval'`, the basis evaluated at the samples, or $b_i(*xi)$, where $b_i$ is a
                basis element. xi[k] must be a one-dimensional array or a pynapple Tsd.

                - If `mode == 'conv'`, a bank of basis filters (created by calling fit) is convolved with the
                samples. Samples can be a NDArray, or a pynapple Tsd/TsdFrame/TsdTensor. All the dimensions
                except for the sample-axis are flattened, so that the method always returns a matrix.
                For example, if samples are of shape (num_samples, 2, 3), the output will be
                (num_samples, num_basis_funcs * 2 * 3).
                The time-axis can be specified at basis initialization by setting the keyword argument `axis`.
                For example, if `axis == 1` your samples should be (N1, num_samples N3, ...), the output of
                transform will be (num_samples, num_basis_funcs * N1 * N3 *...).

        Raises
        ------
        ValueError:
            If an invalid mode is specified or necessary parameters for the chosen mode are missing.
        """
        # check if self.kernel_ is not None for mode="conv"
        self._check_has_kernel()
        if self.mode == "eval":  # evaluate at the sample
            return self.__call__(*xi)
        else:  # convolve, called only at the last layer
            if "axis" not in self._conv_kwargs:
                axis = 0
            else:
                axis = self._conv_kwargs["axis"]
            # convolve called at the end of any recursive call
            # this ensures that len(xi) == 1.
            conv = create_convolutional_predictor(
                self.kernel_, *xi, **self._conv_kwargs
            )
            # move the time axis to the first dimension
            new_axis = (np.arange(conv.ndim) + axis) % conv.ndim
            conv = np.transpose(conv, new_axis)
            # make sure to return a matrix
            return np.reshape(conv, newshape=(conv.shape[0], -1))

    def compute_features(self, *xi: ArrayLike) -> FeatureMatrix:
        """
        Compute the basis functions and transform input data into model features.

        This method is designed to be a high-level interface for transforming input
        data using the basis functions defined by the subclass. Depending on the basis'
        mode ('eval' or 'conv'), it either evaluates the basis functions at the sample
        points or performs a convolution operation between the input data and the
        basis functions.

        Parameters
        ----------
        *xi :
            Input data arrays to be transformed. The shape and content requirements
            depend on the subclass and mode of operation ('eval' or 'conv').

        Returns
        -------
        :
            Transformed features. In 'eval' mode, it corresponds to the basis functions
            evaluated at the input samples. In 'conv' mode, it consists of convolved
            input samples with the basis functions. The output shape varies based on
            the subclass and mode.

        Notes
        -----
        Subclasses should implement how to handle the transformation specific to their
        basis function types and operation modes.
        """
        if self.kernel_ is None:
            self._set_kernel(*xi)
        return self._compute_features(*xi)

    def _set_kernel(self, *xi: ArrayLike) -> Basis:
        """
        Prepare or compute the convolutional kernel for the basis functions.

        This method is called to prepare the basis functions for convolution operations
        in subclasses where the 'conv' mode is used. It typically involves computing a
        kernel based on the basis functions that will be used for convolution with the
        input data. The specifics of kernel computation depend on the subclass implementation
        and the nature of the basis functions.

        In 'eval' mode, this method might not perform any operation but simply return the
        instance itself, as no kernel preparation is necessary.

        Parameters
        ----------
        *xi :
            The input data based on which the kernel might be computed. The actual use of
            these inputs is subclass-specific and might not be applicable for all basis types.

        Returns
        -------
        self :
            The instance itself, modified to include the computed kernel if applicable. This
            allows for method chaining and integration into transformation pipelines.

        Notes
        -----
        Subclasses implementing this method should detail the specifics of how the kernel is
        computed and how the input parameters are utilized. If the basis operates in 'eval'
        mode exclusively, this method should simply return `self` without modification.
        """
        if self.mode == "conv":
            self.kernel_ = self.__call__(np.linspace(0, 1, self.window_size))
        return self

    @abc.abstractmethod
    def __call__(self, *xi: ArrayLike) -> FeatureMatrix:
        """
        Abstract method to evaluate the basis functions at given points.

        This method must be implemented by subclasses to define the specific behavior
        of the basis transformation. The implementation depends on the type of basis
        (e.g., spline, raised cosine), and it should evaluate the basis functions at
        the specified points in the domain.

        Parameters
        ----------
        *xi :
            Variable number of arguments, each representing an array of points at which
            to evaluate the basis functions. The dimensions and requirements of these
            inputs vary depending on the specific basis implementation.

        Returns
        -------
        :
            An array containing the evaluated values of the basis functions at the input
            points. The shape and structure of this array are specific to the subclass
            implementation.
        """
        pass

    def _get_samples(self, *n_samples: int) -> Generator[NDArray]:
        """Get equi-spaced samples for all the input dimensions.

        This will be used to evaluate the basis on a grid of
        points derived by the samples.

        Parameters
        ----------
        n_samples[0],...,n_samples[n]
            The number of samples in each axis of the grid.

        Returns
        -------
        :
            A generator yielding numpy arrays of linspaces from 0 to 1 of sizes specified by `n_samples`.
        """
        # handling of defaults when evaluating on a grid
        # (i.e. when we cannot use max and min of samples)
        if self.bounds is None:
            mn, mx = 0, 1
        else:
            mn, mx = self.bounds
        return (np.linspace(mn, mx, n_samples[k]) for k in range(len(n_samples)))

    @support_pynapple(conv_type="numpy")
    def _check_transform_input(
        self, *xi: ArrayLike
    ) -> Tuple[Union[NDArray, Tsd, TsdFrame]]:
        """Check transform input.

        Parameters
        ----------
        xi[0],...,xi[n] :
            The input samples, each  with shape (number of samples, ).

        Raises
        ------
        ValueError
            - If the time point number is inconsistent between inputs.
            - If the number of inputs doesn't match what the Basis object requires.
            - At least one of the samples is empty.

        """
        # check that the input is array-like (i.e., whether we can cast it to
        # numeric arrays)
        try:
            # make sure array is at least 1d (so that we succeed when only
            # passed a scalar)
            xi = tuple(np.atleast_1d(np.asarray(x, dtype=float)) for x in xi)
        except (TypeError, ValueError):
            raise TypeError("Input samples must be array-like of floats!")

        # check for non-empty samples
        if self._has_zero_samples(tuple(len(x) for x in xi)):
            raise ValueError("All sample provided must be non empty.")

        # checks on input and outputs
        self._check_samples_consistency(*xi)
        self._check_input_dimensionality(xi)

        return xi

    def _check_has_kernel(self) -> None:
        """Check that the kernel is pre-computed."""
        if self.mode == "conv" and self.kernel_ is None:
            raise ValueError(
                "You must call `_set_kernel` before `_compute_features` when mode =`conv`."
            )

    def evaluate_on_grid(self, *n_samples: int) -> Tuple[Tuple[NDArray], NDArray]:
        """Evaluate the basis set on a grid of equi-spaced sample points.

        The i-th axis of the grid will be sampled with n_samples[i] equi-spaced points.
        The method uses numpy.meshgrid with `indexing="ij"`, returning matrix indexing
        instead of the default cartesian indexing, see Notes.

        Parameters
        ----------
        n_samples[0],...,n_samples[n]
            The number of samples in each axis of the grid. The length of
            n_samples must equal the number of combined bases.

        Returns
        -------
        *Xs :
            A tuple of arrays containing the meshgrid values, one element for each of the n dimension of the grid,
            where n equals to the number of inputs.
            The size of Xs[i] is (n_samples[0], ... , n_samples[n]).
        Y :
            The basis function evaluated at the samples,
            shape (n_samples[0], ... , n_samples[n], number of basis).

        Raises
        ------
        ValueError
            - If the time point number is inconsistent between inputs or if the number of inputs doesn't match what
            the Basis object requires.
            - If one of the n_samples is <= 0.

        Notes
        -----
        Setting "indexing = 'ij'" returns a meshgrid with matrix indexing. In the N-D case with inputs of size
        $M_1,...,M_N$, outputs are of shape $(M_1, M_2, M_3, ....,M_N)$.
        This differs from the numpy.meshgrid default, which uses Cartesian indexing.
        For the same input, Cartesian indexing would return an output of shape $(M_2, M_1, M_3, ....,M_N)$.

        """
        self._check_input_dimensionality(n_samples)

        if self._has_zero_samples(n_samples):
            raise ValueError("All sample counts provided must be greater than zero.")

        # get the samples
        sample_tuple = self._get_samples(*n_samples)
        Xs = np.meshgrid(*sample_tuple, indexing="ij")

        # evaluates the basis on a flat NDArray and reshape to match meshgrid output
        Y = self.__call__(*tuple(grid_axis.flatten() for grid_axis in Xs)).reshape(
            (*n_samples, self.n_basis_funcs)
        )

        return *Xs, Y

    @staticmethod
    def _has_zero_samples(n_samples: Tuple[int, ...]) -> bool:
        return any([n <= 0 for n in n_samples])

    def _check_input_dimensionality(self, xi: Tuple) -> None:
        """
        Check that the number of inputs provided by the user matches the number of inputs required.

        Parameters
        ----------
        xi[0], ..., xi[n] :
            The input samples, shape (number of samples, ).

        Raises
        ------
        ValueError
            If the number of inputs doesn't match what the Basis object requires.
        """
        if len(xi) != self._n_input_dimensionality:
            raise TypeError(
                f"Input dimensionality mismatch. This basis evaluation requires {self._n_input_dimensionality} inputs, "
                f"{len(xi)} inputs provided instead."
            )

    @staticmethod
    def _check_samples_consistency(*xi: NDArray) -> None:
        """
        Check that each input provided to the Basis object has the same number of time points.

        Parameters
        ----------
        xi[0], ..., xi[n] :
            The input samples, shape (number of samples, ).

        Raises
        ------
        ValueError
            If the time point number is inconsistent between inputs.
        """
        sample_sizes = [sample.shape[0] for sample in xi]
        if any(elem != sample_sizes[0] for elem in sample_sizes):
            raise ValueError(
                "Sample size mismatch. Input elements have inconsistent sample sizes."
            )

    @abc.abstractmethod
    def _check_n_basis_min(self) -> None:
        """Check that the user required enough basis elements.

        Most of the basis work with at least 1 element, but some
        such as the RaisedCosineBasisLog requires a minimum of 2 basis to be well defined.

        Raises
        ------
        ValueError
            If an insufficient number of basis element is requested for the basis type
        """
        pass

    def __add__(self, other: Basis) -> AdditiveBasis:
        """
        Add two Basis objects together.

        Parameters
        ----------
        other
            The other Basis object to add.

        Returns
        -------
        : AdditiveBasis
            The resulting Basis object.
        """
        return AdditiveBasis(self, other)

    def __mul__(self, other: Basis) -> MultiplicativeBasis:
        """
        Multiply two Basis objects together.

        Parameters
        ----------
        other
            The other Basis object to multiply.

        Returns
        -------
        :
            The resulting Basis object.
        """
        return MultiplicativeBasis(self, other)

    def __pow__(self, exponent: int) -> MultiplicativeBasis:
        """Exponentiation of a Basis object.

        Define the power of a basis by repeatedly applying the method __multiply__.
        The exponent must be a positive integer.

        Parameters
        ----------
        exponent :
            Positive integer exponent

        Returns
        -------
        :
            The product of the basis with itself "exponent" times. Equivalent to self * self * ... * self.

        Raises
        ------
        TypeError
            If the provided exponent is not an integer.
        ValueError
            If the integer is zero or negative.
        """
        if not isinstance(exponent, int):
            raise TypeError("Exponent should be an integer!")

        if exponent <= 0:
            raise ValueError("Exponent should be a non-negative integer!")

        result = self
        for _ in range(exponent - 1):
            result = result * self
        return result

    def to_transformer(self) -> TransformerBasis:
        """
        Turn the Basis into a TransformerBasis for use with scikit-learn.
        """
        return TransformerBasis(copy.deepcopy(self))


class AdditiveBasis(Basis):
    """
    Class representing the addition of two Basis objects.

    Parameters
    ----------
    basis1 :
        First basis object to add.
    basis2 :
        Second basis object to add.

    Attributes
    ----------
    n_basis_funcs : int
        Number of basis functions.


    """

    def __init__(self, basis1: Basis, basis2: Basis) -> None:
        self.n_basis_funcs = basis1.n_basis_funcs + basis2.n_basis_funcs
        super().__init__(self.n_basis_funcs, mode="eval")
        self._n_input_dimensionality = (
            basis1._n_input_dimensionality + basis2._n_input_dimensionality
        )
        self._basis1 = basis1
        self._basis2 = basis2
        return

    def _check_n_basis_min(self) -> None:
        pass

    @support_pynapple(conv_type="numpy")
    @check_transform_input
    @check_one_dimensional
    def __call__(self, *xi: ArrayLike) -> FeatureMatrix:
        """
        Evaluate the basis at the input samples.

        Parameters
        ----------
        xi[0], ..., xi[n] : (n_samples,)
            Tuple of input samples, each with the same number of samples. The
            number of input arrays must equal the number of combined bases.

        Returns
        -------
        :
            The basis function evaluated at the samples, shape (n_samples, n_basis_funcs)

        """
        X = np.hstack(
            (
                self._basis1.__call__(*xi[: self._basis1._n_input_dimensionality]),
                self._basis2.__call__(*xi[self._basis1._n_input_dimensionality :]),
            )
        )
        if self.identifiability_constraints:
            X = self._apply_identifiability_constraints(X)
        return X

    @check_transform_input
    def _compute_features(self, *xi: ArrayLike) -> FeatureMatrix:
        """
        Compute features for added bases and concatenate.

        Parameters
        ----------
        xi[0], ..., xi[n] : (n_samples,)
            Tuple of input samples, each with the same number of samples. The
            number of input arrays must equal the number of combined bases.

        Returns
        -------
        :
            The features, shape (n_samples, n_basis_funcs)

        """
        # the numpy conversion is important, there is some in-place
        # array modification in basis.
        hstack_pynapple = support_pynapple(conv_type="numpy")(np.hstack)
        return hstack_pynapple(
            (
                self._basis1._compute_features(
                    *xi[: self._basis1._n_input_dimensionality]
                ),
                self._basis2._compute_features(
                    *xi[self._basis1._n_input_dimensionality :]
                ),
            ),
        )

    def _set_kernel(self, *xi: ArrayLike) -> Basis:
        """Call fit on the added basis.

        If any of the added basis is in "conv" mode, it will prepare its kernels for the convolution.

        Parameters
        ----------
        *xi:
            The sample inputs. Unused, necessary to conform to `scikit-learn` API.

        Returns
        -------
        :
            The AdditiveBasis ready to be evaluated.
        """
        self._basis1._set_kernel(*xi)
        self._basis2._set_kernel(*xi)
        return self


class MultiplicativeBasis(Basis):
    """
    Class representing the multiplication (external product) of two Basis objects.

    Parameters
    ----------
    basis1 :
        First basis object to multiply.
    basis2 :
        Second basis object to multiply.

    Attributes
    ----------
    n_basis_funcs : int
        Number of basis functions.

    """

    def __init__(self, basis1: Basis, basis2: Basis) -> None:
        self.n_basis_funcs = basis1.n_basis_funcs * basis2.n_basis_funcs
        super().__init__(self.n_basis_funcs, mode="eval")
        self._n_input_dimensionality = (
            basis1._n_input_dimensionality + basis2._n_input_dimensionality
        )
        self._basis1 = basis1
        self._basis2 = basis2
        return

    def _check_n_basis_min(self) -> None:
        pass

    def _set_kernel(self, *xi: NDArray) -> Basis:
        """Call fit on the multiplied basis.

        If any of the added basis is in "conv" mode, it will prepare its kernels for the convolution.

        Parameters
        ----------
        *xi:
            The sample inputs. Unused, necessary to conform to `scikit-learn` API.

        Returns
        -------
        :
            The MultiplicativeBasis ready to be evaluated.
        """
        self._basis1._set_kernel(*xi)
        self._basis2._set_kernel(*xi)
        return self

    @support_pynapple(conv_type="numpy")
    @check_transform_input
    @check_one_dimensional
    def __call__(self, *xi: ArrayLike) -> FeatureMatrix:
        """
        Evaluate the basis at the input samples.

        Parameters
        ----------
        xi[0], ..., xi[n] : (n_samples,)
            Tuple of input samples, each with the same number of samples. The
            number of input arrays must equal the number of combined bases.

        Returns
        -------
        :
            The basis function evaluated at the samples, shape (n_samples, n_basis_funcs)
        """
        X = np.asarray(
            row_wise_kron(
                self._basis1.__call__(*xi[: self._basis1._n_input_dimensionality]),
                self._basis2.__call__(*xi[self._basis1._n_input_dimensionality :]),
                transpose=False,
            )
        )
        if self.identifiability_constraints:
            X = self._apply_identifiability_constraints(X)
        return X

    @check_transform_input
    def _compute_features(self, *xi: ArrayLike) -> FeatureMatrix:
        """
        Compute the features for the multiplied bases, and compute their outer product.

        Parameters
        ----------
        xi[0], ..., xi[n] : (n_samples,)
            Tuple of input samples, each with the same number of samples. The
            number of input arrays must equal the number of combined bases.

        Returns
        -------
        :
            The  features, shape (n_samples, n_basis_funcs)

        """
        kron = support_pynapple(conv_type="numpy")(row_wise_kron)
        return kron(
            self._basis1._compute_features(*xi[: self._basis1._n_input_dimensionality]),
            self._basis2._compute_features(*xi[self._basis1._n_input_dimensionality :]),
            transpose=False,
        )


class SplineBasis(Basis, abc.ABC):
    """
    SplineBasis class inherits from the Basis class and represents spline basis functions.

    Parameters
    ----------
    n_basis_funcs :
        Number of basis functions.
    mode :
        The mode of operation. 'eval' for evaluation at sample points,
        'conv' for convolutional operation.
    order : optional
        Spline order.
    window_size :
        The window size for convolution. Required if mode is 'conv'.
    bounds :
        The bounds for the basis domain in `mode="eval"`. The default `bounds[0]` and `bounds[1]` are the
        minimum and the maximum of the samples provided when evaluating the basis.
        If a sample is outside the bonuds, the basis will return NaN.
    **kwargs :
        Only used in "conv" mode. Additional keyword arguments that are passed to
        `nemos.convolve.create_convolutional_predictor`

    Attributes
    ----------
    order : int
        Spline order.

    """

    def __init__(
        self,
        n_basis_funcs: int,
        mode="eval",
        order: int = 2,
        window_size: Optional[int] = None,
        bounds: Optional[Tuple[float, float]] = None,
        **kwargs,
    ) -> None:
        self.order = order
<<<<<<< HEAD
        super().__init__(n_basis_funcs, mode=mode, window_size=window_size, **kwargs)
=======
        super().__init__(
            n_basis_funcs,
            *args,
            mode=mode,
            window_size=window_size,
            bounds=bounds,
            **kwargs,
        )
>>>>>>> 87485a5d
        self._n_input_dimensionality = 1
        if self.order < 1:
            raise ValueError("Spline order must be positive!")

    def _generate_knots(
        self,
        sample_pts: NDArray,
        perc_low: float = 0.0,
        perc_high: float = 1.0,
        is_cyclic: bool = False,
    ) -> NDArray:
        """
        Generate knot locations for spline basis functions.

        Parameters
        ----------
        sample_pts : (n_samples,)
            The sample points.
        perc_low
            The low percentile value, between [0,1).
        perc_high
            The high percentile value, between (0,1].
        is_cyclic : optional
            Whether the spline is cyclic.

        Returns
        -------
            The knot locations for the spline basis functions.

        Raises
        ------
        AssertionError
            If the percentiles or order values are not within the valid range.
        """
        # Determine number of interior knots.
        num_interior_knots = self.n_basis_funcs - self.order
        if is_cyclic:
            num_interior_knots += self.order - 1

        knot_locs = np.concatenate(
            (
                np.zeros(self.order - 1),
                np.linspace(0, (1 + 10**-8), num_interior_knots + 2),
                np.full(self.order - 1, 1 + 10**-8),
            )
        )
        return knot_locs

    def _check_n_basis_min(self) -> None:
        """Check that the user required enough basis elements.

        Check that the spline-basis has at least as many basis as the order.

        Raises
        ------
        ValueError
            If an insufficient number of basis element is requested for the basis type
        """
        if self.n_basis_funcs < self.order:
            raise ValueError(
                f"{self.__class__.__name__} `order` parameter cannot be larger "
                "than `n_basis_funcs` parameter."
            )


class MSplineBasis(SplineBasis):
    r"""
    M-spline[$^1$](#references) basis functions for modeling and data transformation.

    M-splines are a type of spline basis function used for smooth curve fitting
    and data representation. They are positive and integrate to one, making them
    suitable for probabilistic models and density estimation. The order of an
    M-spline defines its smoothness, with higher orders resulting in smoother
    splines.

    This class provides functionality to create M-spline basis functions, allowing
    for flexible and smooth modeling of data. It inherits from the `SplineBasis`
    abstract class, providing specific implementations for M-splines.

    Parameters
    ----------
    n_basis_funcs :
        The number of basis functions to generate. More basis functions allow for
        more flexible data modeling but can lead to overfitting.
    mode :
        The mode of operation. 'eval' for evaluation at sample points,
        'conv' for convolutional operation.
    order :
        The order of the splines used in basis functions. Must be between [1,
        n_basis_funcs]. Default is 2. Higher order splines have more continuous
        derivatives at each interior knot, resulting in smoother basis functions.
    window_size :
        The window size for convolution. Required if mode is 'conv'.
    bounds :
        The bounds for the basis domain in `mode="eval"`. The default `bounds[0]` and `bounds[1]` are the
        minimum and the maximum of the samples provided when evaluating the basis.
        If a sample is outside the bonuds, the basis will return NaN.
    **kwargs:
        Only used in "conv" mode. Additional keyword arguments that are passed to
        `nemos.convolve.create_convolutional_predictor`

    Examples
    --------
    >>> from numpy import linspace
    >>> from nemos.basis import MSplineBasis
    >>> n_basis_funcs = 5
    >>> order = 3
    >>> mspline_basis = MSplineBasis(n_basis_funcs, order=order)
    >>> sample_points = linspace(0, 1, 100)
    >>> basis_functions = mspline_basis(sample_points)

    References
    ----------
    [1] Ramsay, J. O. (1988). Monotone regression splines in action. Statistical science,
        3(4), 425-441.

    Notes
    -----
    MSplines must integrate to 1 over their domain. Therefore, if the domain (x-axis) of an MSpline
    basis is dilated by a factor of $\alpha$, the co-domain (y-axis) values will shrink by a factor of $1/\alpha$.
    """

    def __init__(
        self,
        n_basis_funcs: int,
        mode="eval",
        order: int = 2,
        window_size: Optional[int] = None,
        bounds: Optional[Tuple[float, float]] = None,
        **kwargs,
    ) -> None:
        super().__init__(
            n_basis_funcs,
            mode=mode,
            order=order,
            window_size=window_size,
            bounds=bounds,
            **kwargs,
        )

    @support_pynapple(conv_type="numpy")
    @check_transform_input
    @check_one_dimensional
    def __call__(self, sample_pts: ArrayLike) -> FeatureMatrix:
        """
        Evaluate the M-spline basis functions at given sample points.

        Parameters
        ----------
        sample_pts :
            An array of sample points where the M-spline basis functions are to be
            evaluated.

        Returns
        -------
        :
            An array where each column corresponds to one M-spline basis function
            evaluated at the input sample points. The shape of the array is
            (len(sample_pts), n_basis_funcs).

        Notes
        -----
        The implementation uses a recursive definition of M-splines. Boundary
        conditions are handled such that the basis functions are positive and
        integrate to one over the domain defined by the sample points.
        """
        sample_pts, scaling = min_max_rescale_samples(sample_pts, self.bounds)
        # add knots if not passed
        knot_locs = self._generate_knots(
            sample_pts, perc_low=0.0, perc_high=1.0, is_cyclic=False
        )

        X = np.stack(
            [
                mspline(sample_pts, self.order, i, knot_locs)
                for i in range(self.n_basis_funcs)
            ],
            axis=1,
        )
        # re-normalize so that it integrates to 1 over the range.
        X /= scaling
        if self.identifiability_constraints:
            X = self._apply_identifiability_constraints(X)
        return X

    def evaluate_on_grid(self, n_samples: int) -> Tuple[NDArray, NDArray]:
        """
        Evaluate the M-spline basis functions on a uniformly spaced grid.

        This method creates a uniformly spaced grid of sample points within the domain
        [0, 1] and evaluates all the M-spline basis functions at these points. It is
        particularly useful for visualizing the shape and distribution of the basis
        functions across their domain.

        Parameters
        ----------
        n_samples :
            The number of points in the uniformly spaced grid. A higher number of
            samples will result in a more detailed visualization of the basis functions.

        Returns
        -------
        X : NDArray
            A 1D array of uniformly spaced sample points within the domain [0, 1].
            Shape: `(n_samples,)`.
        Y : NDArray
            A 2D array where each row corresponds to the evaluated M-spline basis
            function values at the points in X. Shape: `(n_samples, n_basis_funcs)`.

        Examples
        --------
        Evaluate and visualize 4 M-spline basis functions of order 3:

        >>> import numpy as np
        >>> import matplotlib.pyplot as plt
        >>> from nemos.basis import MSplineBasis
        >>> mspline_basis = MSplineBasis(n_basis_funcs=4, order=3)
        >>> sample_points, basis_values = mspline_basis.evaluate_on_grid(100)
        >>> for i in range(4):
        ...     plt.plot(sample_points, basis_values[:, i], label=f'Function {i+1}')
        >>> plt.title('M-Spline Basis Functions')
        >>> plt.xlabel('Domain')
        >>> plt.ylabel('Basis Function Value')
        >>> plt.legend()
        >>> plt.show()
        """
        return super().evaluate_on_grid(n_samples)


class BSplineBasis(SplineBasis):
    """
    B-spline[$^1$](#references) 1-dimensional basis functions.

    Parameters
    ----------
    n_basis_funcs :
        Number of basis functions.
    mode :
        The mode of operation. 'eval' for evaluation at sample points,
        'conv' for convolutional operation.
    order :
        Order of the splines used in basis functions. Must lie within [1, n_basis_funcs].
        The B-splines have (order-2) continuous derivatives at each interior knot.
        The higher this number, the smoother the basis representation will be.
    window_size :
        The window size for convolution. Required if mode is 'conv'.
    bounds :
        The bounds for the basis domain in `mode="eval"`. The default `bounds[0]` and `bounds[1]` are the
        minimum and the maximum of the samples provided when evaluating the basis.
        If a sample is outside the bonuds, the basis will return NaN.
    **kwargs :
        Only used in "conv" mode. Additional keyword arguments that are passed to
        `nemos.convolve.create_convolutional_predictor`

    Attributes
    ----------
    order :
        Spline order.


    References
    ----------
    1. Prautzsch, H., Boehm, W., Paluszny, M. (2002). B-spline representation. In: Bézier and B-Spline Techniques.
        Mathematics and Visualization. Springer, Berlin, Heidelberg. https://doi.org/10.1007/978-3-662-04919-8_5

    """

    def __init__(
        self,
        n_basis_funcs: int,
        mode="eval",
        order: int = 4,
        window_size: Optional[int] = None,
        bounds: Optional[Tuple[float, float]] = None,
        **kwargs,
    ):
        super().__init__(
            n_basis_funcs,
            mode=mode,
            order=order,
            window_size=window_size,
            bounds=bounds,
            **kwargs,
        )

    @support_pynapple(conv_type="numpy")
    @check_transform_input
    @check_one_dimensional
    def __call__(self, sample_pts: ArrayLike) -> FeatureMatrix:
        """
        Evaluate the B-spline basis functions with given sample points.

        Parameters
        ----------
        sample_pts :
            The sample points at which the B-spline is evaluated, shape (n_samples,).

        Returns
        -------
        basis_funcs :
            The basis function evaluated at the samples, shape (n_samples, n_basis_funcs).

        Raises
        ------
        AssertionError
            If the sample points are not within the B-spline knots.

        Notes
        -----
        The evaluation is performed by looping over each element and using `splev`
        from SciPy to compute the basis values.
        """
        sample_pts, _ = min_max_rescale_samples(sample_pts, self.bounds)
        # add knots
        knot_locs = self._generate_knots(sample_pts, 0.0, 1.0)

        basis_eval = bspline(
            sample_pts, knot_locs, order=self.order, der=0, outer_ok=False
        )

        if self.identifiability_constraints:
            basis_eval = self._apply_identifiability_constraints(basis_eval)
        return basis_eval

    def evaluate_on_grid(self, n_samples: int) -> Tuple[NDArray, NDArray]:
        """Evaluate the B-spline basis set on a grid of equi-spaced sample points.

        Parameters
        ----------
        n_samples :
            The number of samples.

        Returns
        -------
        X :
            Array of shape (n_samples,) containing the equi-spaced sample
            points where we've evaluated the basis.
        basis_funcs :
            Raised cosine basis functions, shape (n_samples, n_basis_funcs)

        Notes
        -----
        The evaluation is performed by looping over each element and using `splev` from
        SciPy to compute the basis values.
        """
        return super().evaluate_on_grid(n_samples)


class CyclicBSplineBasis(SplineBasis):
    """
    B-spline 1-dimensional basis functions for cyclic splines.

    Parameters
    ----------
    n_basis_funcs :
        Number of basis functions.
    mode :
        The mode of operation. 'eval' for evaluation at sample points,
        'conv' for convolutional operation.
    order :
        Order of the splines used in basis functions. Order must lie within [2, n_basis_funcs].
        The B-splines have (order-2) continuous derivatives at each interior knot.
        The higher this number, the smoother the basis representation will be.
    window_size :
        The window size for convolution. Required if mode is 'conv'.
    bounds :
        The bounds for the basis domain in `mode="eval"`. The default `bounds[0]` and `bounds[1]` are the
        minimum and the maximum of the samples provided when evaluating the basis.
        If a sample is outside the bonuds, the basis will return NaN.
    **kwargs :
        Only used in "conv" mode. Additional keyword arguments that are passed to
        `nemos.convolve.create_convolutional_predictor`

    Attributes
    ----------
    n_basis_funcs : int
        Number of basis functions.
    order : int
        Order of the splines used in basis functions.
    """

    def __init__(
        self,
        n_basis_funcs: int,
        mode="eval",
        order: int = 4,
        window_size: Optional[int] = None,
        bounds: Optional[Tuple[float, float]] = None,
        **kwargs,
    ):
        super().__init__(
            n_basis_funcs,
            mode=mode,
            order=order,
            window_size=window_size,
            bounds=bounds,
            **kwargs,
        )
        if self.order < 2:
            raise ValueError(
                f"Order >= 2 required for cyclic B-spline, "
                f"order {self.order} specified instead!"
            )

    @support_pynapple(conv_type="numpy")
    @check_transform_input
    @check_one_dimensional
    def __call__(
        self,
        sample_pts: ArrayLike,
    ) -> FeatureMatrix:
        """Evaluate the Cyclic B-spline basis functions with given sample points.

        Parameters
        ----------
        sample_pts :
            The sample points at which the cyclic B-spline is evaluated, shape
            (n_samples,).

        Returns
        -------
        basis_funcs :
            The basis function evaluated at the samples, shape (n_samples, n_basis_funcs)

        Notes
        -----
        The evaluation is performed by looping over each element and using `splev` from
        SciPy to compute the basis values.

        """
        sample_pts, _ = min_max_rescale_samples(sample_pts, self.bounds)
        knot_locs = self._generate_knots(sample_pts, 0.0, 1.0, is_cyclic=True)

        # for cyclic, do not repeat knots
        knot_locs = np.unique(knot_locs)

        nk = knot_locs.shape[0]

        # make sure knots are sorted
        knot_locs.sort()

        # extend knots
        xc = knot_locs[nk - self.order]
        knots = np.hstack(
            (
                knot_locs[0] - knot_locs[-1] + knot_locs[nk - self.order : nk - 1],
                knot_locs,
            )
        )

        ind = sample_pts > xc

        basis_eval = bspline(sample_pts, knots, order=self.order, der=0, outer_ok=True)
        sample_pts[ind] = sample_pts[ind] - knots.max() + knot_locs[0]

        if np.sum(ind):
            basis_eval[ind] = basis_eval[ind] + bspline(
                sample_pts[ind], knots, order=self.order, outer_ok=True, der=0
            )
        # restore points
        sample_pts[ind] = sample_pts[ind] + knots.max() - knot_locs[0]
        if self.identifiability_constraints:
            basis_eval = self._apply_identifiability_constraints(basis_eval)

        return basis_eval

    def evaluate_on_grid(self, n_samples: int) -> Tuple[NDArray, NDArray]:
        """Evaluate the Cyclic B-spline basis set on a grid of equi-spaced sample points.

        Parameters
        ----------
        n_samples :
            The number of samples.

        Returns
        -------
        X :
            Array of shape (n_samples,) containing the equi-spaced sample
            points where we've evaluated the basis.
        basis_funcs :
            Raised cosine basis functions, shape (n_samples, n_basis_funcs)

        Notes
        -----
        The evaluation is performed by looping over each element and using `splev` from
        SciPy to compute the basis values.
        """
        return super().evaluate_on_grid(n_samples)


class RaisedCosineBasisLinear(Basis):
    """Represent linearly-spaced raised cosine basis functions.

    This implementation is based on the cosine bumps used by Pillow et al.[$^1$](#references)
    to uniformly tile the internal points of the domain.

    Parameters
    ----------
    n_basis_funcs :
        The number of basis functions.
    mode :
        The mode of operation. 'eval' for evaluation at sample points,
        'conv' for convolutional operation.
    width :
        Width of the raised cosine. By default, it's set to 2.0.
    window_size :
        The window size for convolution. Required if mode is 'conv'.
    bounds :
        The bounds for the basis domain in `mode="eval"`. The default `bounds[0]` and `bounds[1]` are the
        minimum and the maximum of the samples provided when evaluating the basis.
        If a sample is outside the bonuds, the basis will return NaN.
    **kwargs :
        Only used in "conv" mode. Additional keyword arguments that are passed to
        `nemos.convolve.create_convolutional_predictor`

    References
    ----------
    1. Pillow, J. W., Paninski, L., Uzzel, V. J., Simoncelli, E. P., & J.,
        C. E. (2005). Prediction and decoding of retinal ganglion cell responses
        with a probabilistic spiking model. Journal of Neuroscience, 25(47),
        11003–11013. http://dx.doi.org/10.1523/jneurosci.3305-05.2005
    """

    def __init__(
        self,
        n_basis_funcs: int,
        mode="eval",
        width: float = 2.0,
        window_size: Optional[int] = None,
        bounds: Optional[Tuple[float, float]] = None,
        **kwargs,
    ) -> None:
<<<<<<< HEAD
        super().__init__(n_basis_funcs, mode=mode, window_size=window_size, **kwargs)
        self._n_input_dimensionality = 1
        self.width = width
=======
        super().__init__(
            n_basis_funcs,
            *args,
            mode=mode,
            window_size=window_size,
            bounds=bounds,
            **kwargs,
        )
        self._n_input_dimensionality = 1
        self._check_width(width)
        self._width = width
        # if linear raised cosine are initialized
        # this flag is always true, the samples
        # must be rescaled to 0 and 1.
        self._rescale_samples = True
>>>>>>> 87485a5d

    @property
    def width(self):
        """Return width of the raised cosine."""
        return self._width

    @width.setter
    def width(self, width: float):
        self._check_width(width)
        self._width = width

    @staticmethod
    def _check_width(width: float) -> None:
        """Validate the width value.

        Parameters
        ----------
        width :
            The width value to validate.

        Raises
        ------
        ValueError
            If width <= 1 or 2*width is not a positive integer. Values that do not match
            this constraint will result in:
            - No overlap between bumps (width < 1).
            - Oscillatory behavior when summing the basis elements (2*width not integer).
        """
        if width <= 1 or (not np.isclose(width * 2, round(2 * width))):
            raise ValueError(
                f"Invalid raised cosine width. "
                f"2*width must be a positive integer, 2*width = {2 * width} instead!"
            )

    @support_pynapple(conv_type="numpy")
    @check_transform_input
    @check_one_dimensional
    def __call__(
        self,
        sample_pts: ArrayLike,
    ) -> FeatureMatrix:
        """Generate basis functions with given samples.

        Parameters
        ----------
        sample_pts :
            Spacing for basis functions, holding elements on interval [0, 1], Shape (number of samples, ).

        Raises
        ------
        ValueError
            If the sample provided do not lie in [0,1].

        """
        if self._rescale_samples:
            # note that sample points is converted to NDArray
            # with the decorator.
            # copy is necessary otherwise:
            # basis1 = nmo.basis.RaisedCosineBasisLinear(5)
            # basis2 = nmo.basis.RaisedCosineBasisLog(5)
            # additive_basis = basis1 + basis2
            # additive_basis(*([x] * 2)) would modify both inputs
            sample_pts, _ = min_max_rescale_samples(np.copy(sample_pts), self.bounds)

        peaks = self._compute_peaks()
        delta = peaks[1] - peaks[0]
        # generate a set of shifted cosines, and constrain them to be non-zero
        # over a single period, then enforce the codomain to be [0,1], by adding 1
        # and then multiply by 0.5
        basis_funcs = 0.5 * (
            np.cos(
                np.clip(
                    np.pi * (sample_pts[:, None] - peaks[None]) / (delta * self.width),
                    -np.pi,
                    np.pi,
                )
            )
            + 1
        )
        if self.identifiability_constraints:
            basis_funcs = self._apply_identifiability_constraints(basis_funcs)
        return basis_funcs

    def _compute_peaks(self) -> NDArray:
        """
        Compute the location of raised cosine peaks.

        Returns
        -------
            Peak locations of each basis element.
        """
        return np.linspace(0, 1, self.n_basis_funcs)

    def evaluate_on_grid(self, n_samples: int) -> Tuple[NDArray, NDArray]:
        """Evaluate the basis set on a grid of equi-spaced sample points.

        Parameters
        ----------
        n_samples :
            The number of samples.

        Returns
        -------
        X :
            Array of shape (n_samples,) containing the equi-spaced sample
            points where we've evaluated the basis.
        basis_funcs :
            Raised cosine basis functions, shape (n_samples, n_basis_funcs)

        """
        return super().evaluate_on_grid(n_samples)

    def _check_n_basis_min(self) -> None:
        """Check that the user required enough basis elements.

        Check that the number of basis is at least 2.

        Raises
        ------
        ValueError
            If n_basis_funcs < 2.
        """
        if self.n_basis_funcs < 2:
            raise ValueError(
                f"Object class {self.__class__.__name__} requires >= 2 basis elements. "
                f"{self.n_basis_funcs} basis elements specified instead"
            )


class RaisedCosineBasisLog(RaisedCosineBasisLinear):
    """Represent log-spaced raised cosine basis functions.

    Similar to `RaisedCosineBasisLinear` but the basis functions are log-spaced.
    This implementation is based on the cosine bumps used by Pillow et al.[$^1$](#references)
    to uniformly tile the internal points of the domain.

    Parameters
    ----------
    n_basis_funcs :
        The number of basis functions.
    mode :
        The mode of operation. 'eval' for evaluation at sample points,
        'conv' for convolutional operation.
    width :
        Width of the raised cosine.
    time_scaling :
        Non-negative hyper-parameter controlling the logarithmic stretch magnitude, with
        larger values resulting in more stretching. As this approaches 0, the
        transformation becomes linear.
    enforce_decay_to_zero:
        If set to True, the algorithm first constructs a basis with `n_basis_funcs + ceil(width)` elements
        and subsequently trims off the extra basis elements. This ensures that the final basis element
        decays to 0.
    window_size :
        The window size for convolution. Required if mode is 'conv'.
    bounds :
        The bounds for the basis domain in `mode="eval"`. The default `bounds[0]` and `bounds[1]` are the
        minimum and the maximum of the samples provided when evaluating the basis.
        If a sample is outside the bonuds, the basis will return NaN.
    **kwargs :
        Only used in "conv" mode. Additional keyword arguments that are passed to
        `nemos.convolve.create_convolutional_predictor`

    References
    ----------
    1. Pillow, J. W., Paninski, L., Uzzel, V. J., Simoncelli, E. P., & J.,
       C. E. (2005). Prediction and decoding of retinal ganglion cell responses
       with a probabilistic spiking model. Journal of Neuroscience, 25(47),
       11003–11013. http://dx.doi.org/10.1523/jneurosci.3305-05.2005
    """

    def __init__(
        self,
        n_basis_funcs: int,
        mode="eval",
        width: float = 2.0,
        time_scaling: float = None,
        enforce_decay_to_zero: bool = True,
        window_size: Optional[int] = None,
        bounds: Optional[Tuple[float, float]] = None,
        **kwargs,
    ) -> None:
        super().__init__(
            n_basis_funcs,
            mode=mode,
            width=width,
            window_size=window_size,
            bounds=bounds,
            **kwargs,
        )
        # overwrite the flag for scaling the samples to [0,1] in the super.__call__(...).
        # The samples are scaled appropriately in the self._transform_samples which scales
        # and applies the log-stretch, no additional transform is needed.
        self._rescale_samples = False

        self.enforce_decay_to_zero = enforce_decay_to_zero
        if time_scaling is None:
            self._time_scaling = 50.0
        else:
            self._check_time_scaling(time_scaling)
            self._time_scaling = time_scaling

    @property
    def time_scaling(self):
        """Getter property for time_scaling."""
        return self._time_scaling

    @staticmethod
    def _check_time_scaling(time_scaling: float) -> None:
        if time_scaling <= 0:
            raise ValueError(
                f"Only strictly positive time_scaling are allowed, {time_scaling} provided instead."
            )

    def _transform_samples(
        self,
        sample_pts: ArrayLike,
    ) -> NDArray:
        """
        Map the sample domain to log-space.

        Parameters
        ----------
        sample_pts :
            Sample points used for evaluating the splines,
            shape (n_samples, ).

        Returns
        -------
            Transformed version of the sample points that matches the Raised Cosine basis domain,
            shape (n_samples, ).
        """
        # rescale to [0,1]
        # copy is necessary to avoid unwanted rescaling in additive/multiplicative basis.
        sample_pts, _ = min_max_rescale_samples(np.copy(sample_pts), self.bounds)
        # This log-stretching of the sample axis has the following effect:
        # - as the time_scaling tends to 0, the points will be linearly spaced across the whole domain.
        # - as the time_scaling tends to inf, basis will be small and dense around 0 and
        # progressively larger and less dense towards 1.
        log_spaced_pts = np.log(self.time_scaling * sample_pts + 1) / np.log(
            self.time_scaling + 1
        )
        return log_spaced_pts

    def _compute_peaks(self) -> NDArray:
        """
        Peak location of each log-spaced cosine basis element.

        Compute the peak location for the log-spaced raised cosine basis.
        Enforcing that the last basis decays to zero is equivalent to
        setting the last peak to a value smaller than 1.

        Returns
        -------
            Peak locations of each basis element.

        """
        if self.enforce_decay_to_zero:
            # compute the last peak location such that the last
            # basis element decays to zero at the last sample.
            last_peak = 1 - self.width / (self.n_basis_funcs + self.width - 1)
        else:
            last_peak = 1
        return np.linspace(0, last_peak, self.n_basis_funcs)

    @support_pynapple(conv_type="numpy")
    @check_transform_input
    @check_one_dimensional
    def __call__(
        self,
        sample_pts: ArrayLike,
    ) -> FeatureMatrix:
        """Generate log-spaced raised cosine basis with given samples.

        Parameters
        ----------
        sample_pts :
            Spacing for basis functions. Samples will be rescaled to the interval [0, 1].

        Returns
        -------
        basis_funcs :
            Log-raised cosine basis functions, shape (n_samples, n_basis_funcs).

        Raises
        ------
        ValueError
            If the sample provided do not lie in [0,1].
        """
        return super().__call__(self._transform_samples(sample_pts))


class OrthExponentialBasis(Basis):
    """Set of 1D basis decaying exponential functions numerically orthogonalized.

    Parameters
    ----------
    n_basis_funcs
            Number of basis functions.
    decay_rates :
            Decay rates of the exponentials, shape (n_basis_funcs,).
    mode :
        The mode of operation. 'eval' for evaluation at sample points,
        'conv' for convolutional operation.
    window_size :
        The window size for convolution. Required if mode is 'conv'.
    bounds :
        The bounds for the basis domain in `mode="eval"`. The default `bounds[0]` and `bounds[1]` are the
        minimum and the maximum of the samples provided when evaluating the basis.
        If a sample is outside the bonuds, the basis will return NaN.
    **kwargs :
        Only used in "conv" mode. Additional keyword arguments that are passed to
        `nemos.convolve.create_convolutional_predictor`
    """

    def __init__(
        self,
        n_basis_funcs: int,
        decay_rates: NDArray[np.floating],
        mode="eval",
        window_size: Optional[int] = None,
        bounds: Optional[Tuple[float, float]] = None,
        **kwargs,
    ):
        super().__init__(
            n_basis_funcs,
            mode=mode,
            window_size=window_size,
            bounds=bounds,
            **kwargs,
        )
        self._decay_rates = np.asarray(decay_rates)
        if self._decay_rates.shape[0] != n_basis_funcs:
            raise ValueError(
                f"The number of basis functions must match the number of decay rates provided. "
                f"Number of basis functions provided: {n_basis_funcs}, "
                f"Number of decay rates provided: {self._decay_rates.shape[0]}"
            )

        self._check_rates()
        self._n_input_dimensionality = 1

    def _check_n_basis_min(self) -> None:
        """Check that the user required enough basis elements.

        Checks that the number of basis is at least 1.

        Raises
        ------
        ValueError
            If an insufficient number of basis element is requested for the basis type
        """
        if self.n_basis_funcs < 1:
            raise ValueError(
                f"Object class {self.__class__.__name__} requires >= 1 basis elements. "
                f"{self.n_basis_funcs} basis elements specified instead"
            )

    def _check_rates(self) -> None:
        """
        Check if the decay rates list has duplicate entries.

        Raises
        ------
        ValueError
            If two or more decay rates are repeated, which would result in a linearly
            dependent set of functions for the basis.
        """
        if len(set(self._decay_rates)) != len(self._decay_rates):
            raise ValueError(
                "Two or more rate are repeated! Repeating rate will result in a "
                "linearly dependent set of function for the basis."
            )

    def _check_sample_size(self, *sample_pts: NDArray) -> None:
        """Check that the sample size is greater than the number of basis.

        This is necessary for the orthogonalization procedure,
        that otherwise will return (sample_size, ) basis elements instead of the expected number.

        Parameters
        ----------
        sample_pts
            Spacing for basis functions, holding elements on the interval [0, inf).

        Raises
        ------
        ValueError
            If the number of basis element is less than the number of samples.
        """
        if sample_pts[0].size < self.n_basis_funcs:
            raise ValueError(
                "OrthExponentialBasis requires at least as many samples as basis functions!\n"
                f"Class instantiated with {self.n_basis_funcs} basis functions "
                f"but only {sample_pts[0].size} samples provided!"
            )

    @support_pynapple(conv_type="numpy")
    @check_transform_input
    @check_one_dimensional
    def __call__(
        self,
        sample_pts: NDArray,
    ) -> FeatureMatrix:
        """Generate basis functions with given spacing.

        Parameters
        ----------
        sample_pts
            Spacing for basis functions, holding elements on the interval [0,
            inf), shape (n_samples,).

        Returns
        -------
        basis_funcs
            Evaluated exponentially decaying basis functions, numerically
            orthogonalized, shape (n_samples, n_basis_funcs)

        """
        self._check_sample_size(sample_pts)
        sample_pts, _ = min_max_rescale_samples(sample_pts, self.bounds)
        valid_idx = ~np.isnan(sample_pts)
        # because of how scipy.linalg.orth works, have to create a matrix of
        # shape (n_pts, n_basis_funcs) and then transpose, rather than
        # directly computing orth on the matrix of shape (n_basis_funcs,
        # n_pts)
        exp_decay_eval = np.stack(
            [np.exp(-lam * sample_pts[valid_idx]) for lam in self._decay_rates], axis=1
        )
        # count the linear independent components (could be lower than n_basis_funcs for num precision).
        n_independent_component = np.linalg.matrix_rank(exp_decay_eval)
        # initialize output to nan
        basis_funcs = np.full(
            shape=(sample_pts.shape[0], n_independent_component), fill_value=np.nan
        )
        # orthonormalize on valid points
        basis_funcs[valid_idx] = scipy.linalg.orth(exp_decay_eval)
        if self.identifiability_constraints:
            basis_funcs = self._apply_identifiability_constraints(basis_funcs)
        return basis_funcs

    def evaluate_on_grid(self, n_samples: int) -> Tuple[NDArray, NDArray]:
        """Evaluate the basis set on a grid of equi-spaced sample points.

        Parameters
        ----------
        n_samples :
            The number of samples.

        Returns
        -------
        X :
            Array of shape (n_samples,) containing the equi-spaced sample
            points where we've evaluated the basis.
        basis_funcs :
            Evaluated exponentially decaying basis functions, numerically
            orthogonalized, shape (n_samples, n_basis_funcs)

        """
        return super().evaluate_on_grid(n_samples)


def mspline(x: NDArray, k: int, i: int, T: NDArray) -> NDArray:
    """Compute M-spline basis function.

    Parameters
    ----------
    x
        Spacing for basis functions, shape (n_sample_points, ).
    k
        Order of the spline basis.
    i
        Number of the spline basis.
    T
        knot locations. should lie in interval [0, 1], shape (k + n_basis_funcs,).

    Returns
    -------
    spline
        M-spline basis function, shape (n_sample_points, ).
    """
    # Boundary conditions.
    if (T[i + k] - T[i]) < 1e-6:
        return np.zeros_like(x)

    # Special base case of first-order spline basis.
    elif k == 1:
        v = np.zeros_like(x)
        v[(x >= T[i]) & (x < T[i + 1])] = 1 / (T[i + 1] - T[i])
        return v

    # General case, defined recursively
    else:
        return (
            k
            * (
                (x - T[i]) * mspline(x, k - 1, i, T)
                + (T[i + k] - x) * mspline(x, k - 1, i + 1, T)
            )
            / ((k - 1) * (T[i + k] - T[i]))
        )


def bspline(
    sample_pts: NDArray,
    knots: NDArray,
    order: int = 4,
    der: int = 0,
    outer_ok: bool = False,
) -> NDArray:
    """
    Calculate and return the evaluation of B-spline basis.

    This function evaluates B-spline basis for given sample points. It checks for
    out of range points and optionally handles them. It also handles the NaNs if present.

    Parameters
    ----------
    sample_pts :
        An array containing sample points for which B-spline basis needs to be evaluated,
        shape (n_samples,)
    knots :
        An array containing knots for the B-spline basis. The knots are sorted in ascending order.
    order :
        The order of the B-spline basis.
    der :
        The derivative of the B-spline basis to be evaluated.
    outer_ok :
        If True, allows for evaluation at points outside the range of knots.
        Default is False, in which case an assertion error is raised when
        points outside the knots range are encountered.

    Returns
    -------
    basis_eval :
        An array containing the evaluation of B-spline basis for the given sample points.
        Shape (n_samples, n_basis_funcs).

    Raises
    ------
    AssertionError
        If `outer_ok` is False and the sample points lie outside the B-spline knots range.

    Notes
    -----
    The function uses splev function from scipy.interpolate library for the basis evaluation.
    """
    knots.sort()
    nk = knots.shape[0]

    # check for out of range points (in cyclic b-spline need_outer must be set to False)
    need_outer = any(sample_pts < knots[order - 1]) or any(
        sample_pts > knots[nk - order]
    )
    assert (
        not need_outer
    ) | outer_ok, 'sample points must lie within the B-spline knots range unless "outer_ok==True".'

    # select knots that are within the knots range (this takes care of eventual NaNs)
    in_sample = (sample_pts >= knots[0]) & (sample_pts <= knots[-1])

    if need_outer:
        reps = order - 1
        knots = np.hstack((np.ones(reps) * knots[0], knots, np.ones(reps) * knots[-1]))
        nk = knots.shape[0]
    else:
        reps = 0

    # number of basis elements
    n_basis = nk - order

    # initialize the basis element container
    basis_eval = np.full((n_basis - 2 * reps, sample_pts.shape[0]), np.nan)

    # loop one element at the time and evaluate the basis using splev
    id_basis = np.eye(n_basis, nk, dtype=np.int8)
    for i in range(reps, len(knots) - order - reps):
        basis_eval[i - reps, in_sample] = splev(
            sample_pts[in_sample], (knots, id_basis[i], order - 1), der=der
        )

    return basis_eval.T<|MERGE_RESOLUTION|>--- conflicted
+++ resolved
@@ -4,12 +4,8 @@
 from __future__ import annotations
 
 import abc
-<<<<<<< HEAD
 import copy
-import warnings
-=======
 from functools import wraps
->>>>>>> 87485a5d
 from typing import Callable, Generator, Literal, Optional, Tuple, Union
 
 import numpy as np
@@ -434,9 +430,6 @@
         'conv' for convolutional operation.
     window_size :
         The window size for convolution. Required if mode is 'conv'.
-<<<<<<< HEAD
-    **kwargs:
-=======
     bounds :
         The bounds for the basis domain in `mode="eval"`. The default `bounds[0]` and `bounds[1]` are the
         minimum and the maximum of the samples provided when evaluating the basis.
@@ -445,7 +438,6 @@
         Only used in "conv" mode. Additional positional arguments that are passed to
         `nemos.convolve.create_convolutional_predictor`
     **kwargs :
->>>>>>> 87485a5d
         Only used in "conv" mode. Additional keyword arguments that are passed to
         `nemos.convolve.create_convolutional_predictor`
 
@@ -1222,18 +1214,13 @@
         **kwargs,
     ) -> None:
         self.order = order
-<<<<<<< HEAD
-        super().__init__(n_basis_funcs, mode=mode, window_size=window_size, **kwargs)
-=======
         super().__init__(
             n_basis_funcs,
-            *args,
             mode=mode,
             window_size=window_size,
             bounds=bounds,
             **kwargs,
         )
->>>>>>> 87485a5d
         self._n_input_dimensionality = 1
         if self.order < 1:
             raise ValueError("Spline order must be positive!")
@@ -1766,27 +1753,20 @@
         bounds: Optional[Tuple[float, float]] = None,
         **kwargs,
     ) -> None:
-<<<<<<< HEAD
-        super().__init__(n_basis_funcs, mode=mode, window_size=window_size, **kwargs)
-        self._n_input_dimensionality = 1
-        self.width = width
-=======
         super().__init__(
             n_basis_funcs,
-            *args,
             mode=mode,
             window_size=window_size,
             bounds=bounds,
             **kwargs,
         )
         self._n_input_dimensionality = 1
-        self._check_width(width)
-        self._width = width
+        self.width = width
         # if linear raised cosine are initialized
         # this flag is always true, the samples
         # must be rescaled to 0 and 1.
         self._rescale_samples = True
->>>>>>> 87485a5d
+
 
     @property
     def width(self):
