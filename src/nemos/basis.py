--- conflicted
+++ resolved
@@ -509,10 +509,11 @@
             None
         )
 
-        # these parameters are going to be computed
-        # at the first call of `compute_features`
+        # these parameters are going to be set at the first call of `compute_features`
+        # since we cannot know a-priori how many features may be convolved
         self._num_output_features = None
         self._input_shape = None
+
         self._label = str(label)
         self.window_size = window_size
         self.bounds = bounds
@@ -554,17 +555,10 @@
             is not inspect.Parameter.empty  # prevent user from passing directly
             # `basis_matrix` or `time_series` in kwargs.
         }
-<<<<<<< HEAD
-        # do not encourage to set axis.
-        convolve_configs = convolve_configs.difference({"axis"})
-        if not set(kwargs.keys()).issubset(convolve_configs):
-            # remove axis in case axis=0, was passed which is allowed.
-=======
         if not set(self._conv_kwargs.keys()).issubset(convolve_configs):
             # do not encourage to set axis.
             convolve_configs = convolve_configs.difference({"axis"})
             # remove the parameter in case axis=0 was passed, since it is allowed.
->>>>>>> 09286440
             invalid = (
                 set(self._conv_kwargs.keys())
                 .difference(convolve_configs)
