--- conflicted
+++ resolved
@@ -6,10 +6,7 @@
 import copy
 import inspect
 import warnings
-<<<<<<< HEAD
-=======
 from functools import wraps
->>>>>>> 3333eb72
 from typing import TYPE_CHECKING, Optional, Tuple, Union
 
 import numpy as np
@@ -182,11 +179,8 @@
 class EvalBasisMixin:
     """Mixin class for evaluational basis."""
 
-    def __init__(
-        self, n_basis_funcs: int, bounds: Optional[Tuple[float, float]] = None
-    ):
+    def __init__(self, bounds: Optional[Tuple[float, float]] = None):
         self.bounds = bounds
-        self._n_basis_funcs = n_basis_funcs
 
     def _compute_features(self, *xi: ArrayLike | Tsd | TsdFrame | TsdTensor):
         """Evaluate basis at sample points.
@@ -221,11 +215,7 @@
         Set all basis states.
 
         This method corresponds sklearn transformer ``fit``. As fit, it must receive the input and
-<<<<<<< HEAD
-        it must set all basis states, i.e. kernel_ and all the states relative to the input shape.
-=======
         it must set all basis states, i.e. ``kernel_`` and all the states relative to the input shape.
->>>>>>> 3333eb72
         The difference between this method and the transformer ``fit`` is in the expected input structure,
         where the transformer ``fit`` method requires the inputs to be concatenated in a 2D array, while here
         each input is provided as a separate time series for each basis element.
@@ -286,17 +276,10 @@
 class ConvBasisMixin:
     """Mixin class for convolutional basis."""
 
-<<<<<<< HEAD
-    def __init__(
-        self, n_basis_funcs: int, window_size: int, conv_kwargs: Optional[dict] = None
-    ):
-=======
     def __init__(self, window_size: int, conv_kwargs: Optional[dict] = None):
->>>>>>> 3333eb72
         self.kernel_ = None
         self.window_size = window_size
         self.conv_kwargs = {} if conv_kwargs is None else conv_kwargs
-        self._n_basis_funcs = n_basis_funcs
 
     def _compute_features(self, *xi: NDArray | Tsd | TsdFrame | TsdTensor):
         """Convolve basis functions with input time series.
@@ -340,11 +323,7 @@
         Set all basis states.
 
         This method corresponds sklearn transformer ``fit``. As fit, it must receive the input and
-<<<<<<< HEAD
-        it must set all basis states, i.e. kernel_ and all the states relative to the input shape.
-=======
         it must set all basis states, i.e. ``kernel_`` and all the states relative to the input shape.
->>>>>>> 3333eb72
         The difference between this method and the transformer ``fit`` is in the expected input structure,
         where the transformer ``fit`` method requires the inputs to be concatenated in a 2D array, while here
         each input is provided as a separate time series for each basis element.
@@ -553,24 +532,14 @@
     @abc.abstractmethod
     def n_basis_funcs(self):
         """Read only property for composite bases."""
-<<<<<<< HEAD
         pass
 
-    def _check_n_basis_min(self) -> None:
-=======
->>>>>>> 3333eb72
-        pass
-
     def setup_basis(self, *xi: NDArray) -> Basis:
         """
         Set all basis states.
 
         This method corresponds sklearn transformer ``fit``. As fit, it must receive the input and
-<<<<<<< HEAD
-        it must set all basis states, i.e. kernel_ and all the states relative to the input shape.
-=======
         it must set all basis states, i.e. ``kernel_`` and all the states relative to the input shape.
->>>>>>> 3333eb72
         The difference between this method and the transformer ``fit`` is in the expected input structure,
         where the transformer ``fit`` method requires the inputs to be concatenated in a 2D array, while here
         each input is provided as a separate time series for each basis element.
@@ -640,9 +609,6 @@
         -------
             A list with all 1d basis components.
         """
-<<<<<<< HEAD
-        return self._basis1._list_components() + self._basis2._list_components()
-=======
         return self._basis1._list_components() + self._basis2._list_components()
 
     @set_input_shape_state
@@ -700,5 +666,4 @@
                 *xi[self._basis1._n_input_dimensionality :]
             )._n_basis_input_,
         )
-        return self
->>>>>>> 3333eb72
+        return self