--- conflicted
+++ resolved
@@ -28,15 +28,10 @@
 
         .. code-block:: text
 
-<<<<<<< HEAD
-        The basis evaluated at the samples, or :math:`b_i(*xi)`, where :math:`b_i` is a
-        basis element. xi[k] must be a N-dimensional array (N >= 1) or a pynapple Tsd/TsdFrame/TsdTensor.
-=======
            b_1(0) ... b_n(0)
            b_1(.5) ... b_n(.5)
 
         where ``b_i`` is the i-th basis.
->>>>>>> 2eb55a9c
 
         Parameters
         ----------
