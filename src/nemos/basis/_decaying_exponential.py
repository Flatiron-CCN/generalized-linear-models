--- conflicted
+++ resolved
@@ -12,12 +12,7 @@
 
 from ..type_casting import support_pynapple
 from ..typing import FeatureMatrix
-from ._basis import (
-    Basis,
-    check_one_dimensional,
-    check_transform_input,
-    min_max_rescale_samples,
-)
+from ._basis import Basis, check_transform_input, min_max_rescale_samples
 
 
 class OrthExponentialBasis(Basis, abc.ABC):
@@ -131,12 +126,7 @@
 
     @support_pynapple(conv_type="numpy")
     @check_transform_input
-<<<<<<< HEAD
-    def __call__(
-=======
-    @check_one_dimensional
     def _evaluate(
->>>>>>> fb883ce4
         self,
         sample_pts: NDArray,
     ) -> FeatureMatrix:
@@ -192,9 +182,13 @@
             basis_list.append(basis_funcs)
 
         # fill the value in
-        out = np.full(shape=(shape[0], len(basis_list), max_rank), fill_value=np.nan, dtype=np.float64)
+        out = np.full(
+            shape=(shape[0], len(basis_list), max_rank),
+            fill_value=np.nan,
+            dtype=np.float64,
+        )
         for i, bas in enumerate(basis_list):
-            out[:, i, :bas.shape[1]] = bas
+            out[:, i, : bas.shape[1]] = bas
 
         # reshape back
         out = out.reshape(*shape, -1)
