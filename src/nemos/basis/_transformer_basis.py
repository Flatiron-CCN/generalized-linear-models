--- conflicted
+++ resolved
@@ -142,13 +142,7 @@
         RuntimeError
             If ``self.n_basis_input`` is None. Call ``self.set_input_shape`` before calling ``fit`` to avoid this.
         ValueError:
-<<<<<<< HEAD
-            If the number of columns in X do not match the number of inputs that the basis expects.
-        RuntimeError:
-            If ``set_input_shape`` was not called before fit.
-=======
             If the number of columns in X do not ``self.n_basis_input_``.
->>>>>>> 259f9e78
 
         Examples
         --------
