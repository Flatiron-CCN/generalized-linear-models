--- conflicted
+++ resolved
@@ -236,21 +236,16 @@
         Subclasses should implement how to handle the transformation specific to their
         basis function types and operation modes.
         """
-<<<<<<< HEAD
         if self._n_basis_input_ is None:
             self.set_input_shape(*xi)
         self._check_input_shape_consistency(*xi)
         self._set_input_independent_states()
-=======
-        if self._n_basis_input is None:
-            self.set_input_shape(*xi)
-        self._check_input_shape_consistency(*xi)
-        self.set_kernel()
->>>>>>> 2778fb91
         return self._compute_features(*xi)
 
     @abc.abstractmethod
-    def _compute_features(self, *xi: NDArray | Tsd | TsdFrame | TsdTensor) -> FeatureMatrix:
+    def _compute_features(
+        self, *xi: NDArray | Tsd | TsdFrame | TsdTensor
+    ) -> FeatureMatrix:
         """Convolve or evaluate the basis.
 
         This method is intended to be equivalent to the sklearn transformer ``transform`` method.
@@ -782,17 +777,10 @@
         # remove sample axis and squeeze
         shape = x.shape[1:]
 
-<<<<<<< HEAD
         initialized = self._input_shape_ is not None
         is_shape_match = self._input_shape_ == shape
         if initialized and not is_shape_match:
             expected_shape_str = "(n_samples, " + f"{self._input_shape_}"[1:]
-=======
-        initialized = self._input_shape is not None
-        is_shape_match = self._input_shape == shape
-        if initialized and not is_shape_match:
-            expected_shape_str = "(n_samples, " + f"{self._input_shape}"[1:]
->>>>>>> 2778fb91
             expected_shape_str = expected_shape_str.replace(",)", ")")
             raise ValueError(
                 f"Input shape mismatch detected.\n\n"
@@ -805,7 +793,6 @@
                 "different shape, please create a new basis instance."
             )
 
-<<<<<<< HEAD
     def _list_components(self):
         """List all basis components.
 
@@ -831,48 +818,6 @@
 
     def __sklearn_clone__(self) -> Basis:
         """Clone the basis while preserving attributes related to input shapes.
-=======
-    def set_input_shape(self, xi: int | tuple[int, ...] | NDArray):
-        """
-        Set the expected input shape for the basis object.
-
-        This method configures the shape of the input data that the basis object expects.
-        ``xi`` can be specified as an integer, a tuple of integers, or derived
-        from an array. The method also calculates the total number of input
-        features and output features based on the number of basis functions.
-
-        Parameters
-        ----------
-        xi :
-            The input shape specification.
-            - An integer: Represents the dimensionality of the input. A value of ``1`` is treated as scalar input.
-            - A tuple: Represents the exact input shape excluding the first axis (sample axis).
-              All elements must be integers.
-            - An array: The shape is extracted, excluding the first axis (assumed to be the sample axis).
-
-        Raises
-        ------
-        ValueError
-            If a tuple is provided and it contains non-integer elements.
-
-        Returns
-        -------
-        self :
-            Returns the instance itself to allow method chaining.
-        """
-        if isinstance(xi, tuple):
-            if not all(isinstance(i, int) for i in xi):
-                raise ValueError(
-                    f"The tuple provided contains non integer values. Tuple: {xi}."
-                )
-            shape = xi
-        elif isinstance(xi, int):
-            shape = () if xi == 1 else (xi,)
-        else:
-            shape = xi.shape[1:]
-
-        n_inputs = (int(np.prod(shape)),)
->>>>>>> 2778fb91
 
         This method ensures that input shape attributes (e.g., `_n_basis_input_`,
         `_input_shape_`) are preserved during cloning. Reinitializing the class
@@ -886,18 +831,12 @@
             basis2 = self._basis2.__sklearn_clone__()
             klass = self.__class__(basis1, basis2)
 
-<<<<<<< HEAD
         else:
             klass = self.__class__(**self.get_params())
 
         for attr_name in ["_n_basis_input_", "_input_shape_"]:
             setattr(klass, attr_name, getattr(self, attr_name))
         return klass
-=======
-        self._n_basis_input = n_inputs
-        self._n_output_features = self.n_basis_funcs * self._n_basis_input[0]
-        return self
->>>>>>> 2778fb91
 
 
 class AdditiveBasis(CompositeBasisMixin, Basis):
@@ -937,7 +876,6 @@
         self._n_input_dimensionality = (
             basis1._n_input_dimensionality + basis2._n_input_dimensionality
         )
-<<<<<<< HEAD
 
     @property
     def n_basis_funcs(self):
@@ -975,33 +913,6 @@
               All elements must be integers.
             - An array: The shape is extracted, excluding the first axis (assumed to be the sample axis).
 
-=======
-        self._n_basis_input = None
-        self._n_output_features = None
-        self._label = "(" + basis1.label + " + " + basis2.label + ")"
-        self._basis1 = basis1
-        self._basis2 = basis2
-        CompositeBasisMixin.__init__(self)
-
-    def set_input_shape(self, *xi: int | tuple[int, ...] | NDArray) -> Basis:
-        """
-        Set the expected input shape for the basis object.
-
-        This method sets the input shape for each component basis in the ``AdditiveBasis``.
-        One ``xi`` must be provided for each basis component, specified as an integer,
-        a tuple of integers, or an array. The method calculates and stores the total number of output features
-        based on the number of basis functions in each component and the provided input shapes.
-
-        Parameters
-        ----------
-        *xi :
-            The input shape specifications. For every k, ``xi[k]`` can be:
-            - An integer: Represents the dimensionality of the input. A value of ``1`` is treated as scalar input.
-            - A tuple: Represents the exact input shape excluding the first axis (sample axis).
-              All elements must be integers.
-            - An array: The shape is extracted, excluding the first axis (assumed to be the sample axis).
-
->>>>>>> 2778fb91
         Raises
         ------
         ValueError
@@ -1033,17 +944,10 @@
         181
 
         """
-<<<<<<< HEAD
         self._n_basis_input_ = (
             *self._basis1.set_input_shape(
                 *xi[: self._basis1._n_input_dimensionality]
             )._n_basis_input_,
-=======
-        self._n_basis_input = (
-            *self._basis1.set_input_shape(
-                *xi[: self._basis1._n_input_dimensionality]
-            )._n_basis_input,
->>>>>>> 2778fb91
             *self._basis2.set_input_shape(
                 *xi[self._basis1._n_input_dimensionality :]
             )._n_basis_input_,
@@ -1409,19 +1313,12 @@
     """
 
     def __init__(self, basis1: Basis, basis2: Basis) -> None:
-<<<<<<< HEAD
         CompositeBasisMixin.__init__(self, basis1, basis2)
         Basis.__init__(self, mode="eval")
         self._label = "(" + basis1.label + " * " + basis2.label + ")"
-=======
-        self.n_basis_funcs = basis1.n_basis_funcs * basis2.n_basis_funcs
-        CompositeBasisMixin.__init__(self)
-        super().__init__(self.n_basis_funcs, mode="eval")
->>>>>>> 2778fb91
         self._n_input_dimensionality = (
             basis1._n_input_dimensionality + basis2._n_input_dimensionality
         )
-
 
     @property
     def n_basis_funcs(self):
@@ -1557,17 +1454,10 @@
         25200
 
         """
-<<<<<<< HEAD
         self._n_basis_input_ = (
             *self._basis1.set_input_shape(
                 *xi[: self._basis1._n_input_dimensionality]
             )._n_basis_input_,
-=======
-        self._n_basis_input = (
-            *self._basis1.set_input_shape(
-                *xi[: self._basis1._n_input_dimensionality]
-            )._n_basis_input,
->>>>>>> 2778fb91
             *self._basis2.set_input_shape(
                 *xi[self._basis1._n_input_dimensionality :]
             )._n_basis_input_,
