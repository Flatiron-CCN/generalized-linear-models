--- conflicted
+++ resolved
@@ -74,18 +74,7 @@
 The feature in the design matrix are 1-hot encoded categories.
 Note that `patsy` adds an intercept and drops the reference `Tri`. This is done by design to avoid perfect collinearity (the sum of the `Tri` and the `Sq` column would be equal to the intercept). 
 
-
-<<<<<<< HEAD
-=======
-In the design matrix:
-- `T.` indicates **treatment coding**, which is used to encode categorical variables. For example, `stimulus[T.s2]` represents the presence (`1`) or absence (`0`) of the category `s2` compared to the reference category `s1`.
-- The reference category (`s1`) is dropped to avoid collinearity, as including all categories would result in redundancy.
-- Similarly, for `context`, columns `context[c1]` and `T.context[c2]` represent the presence of each category, and `context[T.c2]` is dropped to avoid collinearity. 
-- The interaction term `stimulus[T.s2]:context[T.c2]` represents the combined effect of `stimulus = s2` and `context = c2`. Only one column is needed for the interaction, as the other combinations are implicitly represented by the reference categories (`s1` and `c1`).
-:::
-- 
->>>>>>> c8828d68
-NeMoS GLMs, however, already specify an intercept term, making the first column of this dataframe redundant. Let's drop it.
+NeMoS GLMs, however, implicitly specify an intercept term, making the first column of this dataframe redundant. Let's drop it.
 
 ```{code-cell} ipython3
 design_df.drop(columns=["Intercept"], inplace=True)
@@ -98,10 +87,10 @@
 :icon: info
 
 In the design matrix:
-- `T.` indicates **treatment coding**, which is used to encode categorical variables. For example, `stimulus[T.s2]` represents the presence (`1`) or absence (`0`) of the category `s2` compared to the reference category `s1`.
-- The reference category (`s1`) is dropped to avoid collinearity, as including all categories would result in redundancy.
-- Similarly, for `context`, columns `context[c1]` and `T.context[c2]` represent the presence of each category. 
-- The interaction term `stimulus[T.s2]:context[T.c2]` represents the combined effect of `stimulus = s2` and `context = c2`. Only one column is needed for the interaction, as the other combinations are implicitly represented by the reference categories (`s1` and `c1`).
+- `T.` indicates **treatment coding**, which is used to encode categorical variables. For example, `stimulus[T.Sq]` represents the presence (`1`) or absence (`0`) of the category `Sq` compared to the reference category `Tri`.
+- The reference category (`Tri`) is dropped to avoid collinearity, as including all categories would result in redundancy.
+- Similarly, for `context`, columns `context[C]`, and `context[T.S]` is dropped to avoid collinearity.
+- The interaction term `stimulus[T.Sq]:context[T.S]` represents the combined effect of `stimulus = Sq` and `context = S`. Only one column is needed for the interaction, as the other combinations are implicitly represented by the reference categories (`Tri` and `C`).
 
 See [`patsy` docs](https://patsy.readthedocs.io/en/latest/formulas.html#the-formula-language) for more details. 
 :::
@@ -109,12 +98,22 @@
 
 ### Fit the GLM
 
+We are now ready to fit a GLM model using the 1-hot encoded categories as predictor. The model will learn a different 
+firing rate for each condition. 
+
+
 ```{code-cell} ipython3
 import nemos as nmo
 
 # Fit the GLM model
 model = nmo.glm.GLM().fit(design_df, counts)
 ```
+:::{note}
+
+You can directly pass a [`pandas.DataFrame`](https://pandas.pydata.org/docs/reference/api/pandas.DataFrame.html) to the 
+`fit` method, as long as it can be internally converted to a floating-point array. The conversion is handled automatically, 
+so no additional steps are required on your part.
+:::
 
 ## Categorical Predictors and Basis Functions
 
@@ -125,26 +124,39 @@
 speed = np.array([10., 3., 2., 20.])
 ```
 
-### Composite Basis for Multiple Predictors
-
 You can create a composite basis to combine predictors:
 
 ```{code-cell} ipython3
 # Identity basis combined with a B-spline basis
-bas = nmo.basis.IdentityEval() + nmo.basis.BSplineEval(5)
+bas = nmo.basis.IdentityEval() + nmo.basis.RaisedCosineLinearEval(3)
 
 # Compute features
 X = bas.compute_features(design_df, speed)
+
+# convert to DataFrame for readability
+# bi(speed) indicates that the speed is passed through the i-th raised cosine basis function
+pd.DataFrame(X, columns=design_df.columns.to_list() + [f"b{i}(speed)" for i in range(3)])
 ```
+
+Here the `IdentityEval` basis just passes through the design_df (converting it to an array), while the `speed` is processed by the `RaisedCosineLinearEval`.
+The output of both bases is concatenated to form a single design matrix.
+
+:::{admonition} Basis Composition
+
+Check out this [background note](composing_basis_function) to learn more about basis composition.
+:::
 
 ### Interaction with Basis algebra
 
-To model the interaction between two variables, you can take advantage of the basis multiplication:
+To add the interaction To add the interaction between the `S` context and speed to your design matrix, you can take advantage of basis multiplication:
 
 ```{code-cell} ipython3
 # Interaction basis
-bas = nmo.basis.IdentityEval() * nmo.basis.BSplineEval(5)
+bas = nmo.basis.IdentityEval() * nmo.basis.RaisedCosineLinearEval(3)
 
 # Compute features for interaction
-X2 = bas.compute_features(design_df["context[T.c2]"], speed)
+X2 = bas.compute_features(design_df["context[T.S]"], speed)
+
+# convert to DataFrame for readability
+pd.DataFrame(X2, columns=[f"context[T.S] * b{i}(speed)" for i in range(3)])
 ```
